--- conflicted
+++ resolved
@@ -16,7 +16,6 @@
 mod runtime;
 use path_utils::absolute_path_from_dirfd;
 use runtime::{activate_fd_runtime, interposing_disabled, with_interposing_disabled};
-<<<<<<< HEAD
 
 #[allow(unused)]
 use utils::C_EMPTY_STR;
@@ -25,18 +24,11 @@
 use xet_rfile::{
     close_fd_if_registered, maybe_fd_read_managed, register_interposed_read_fd,
     set_fd_read_interpose,
-=======
-use xet_interface::materialize_rw_file_if_needed;
-use xet_rfile::{close_fd_if_registered, maybe_fd_read_managed, register_interposed_read_fd};
-
-use std::{
-    ffi::{CStr, CString},
-    ptr::null_mut,
-    sync::atomic::{AtomicBool, Ordering},
->>>>>>> 063304c0
 };
 
-use std::{ffi::CStr, ptr::null_mut};
+use std::ffi::{CStr, CString};
+use std::ptr::null_mut;
+
 #[ctor::ctor]
 fn print_open() {
     eprintln!("XetLDFS interposing library loaded.");
