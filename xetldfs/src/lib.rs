--- conflicted
+++ resolved
@@ -22,19 +22,11 @@
     activate_fd_runtime, interposing_disabled, process_in_interposable_state,
     with_interposing_disabled,
 };
+
 #[allow(unused)]
-use crate::utils::C_EMPTY_STR;
-<<<<<<< HEAD
-use crate::utils::*;
+use crate::utils::{c_to_str, open_flags_from_mode_string, C_EMPTY_STR};
+
 use xet_interface as xet;
-=======
-
-#[ctor::ctor]
-fn print_open() {
-    eprintln!("XetLDFS interposing library loaded.");
-}
->>>>>>> cd4fc736
-
 // 0666, copied from sys/stat.h
 const DEFFILEMODE: mode_t = S_IRUSR | S_IWUSR | S_IRGRP | S_IWGRP | S_IROTH | S_IWOTH;
 
