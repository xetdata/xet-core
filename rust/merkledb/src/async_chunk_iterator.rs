use super::constants::*;
// we reexport Chunk so that you can import it
// from crate::async_chunk_iterator as well
pub use crate::chunk_iterator::Chunk;
use crate::chunk_iterator::HASH_SEED;
use async_trait::async_trait;
use lazy_static::lazy_static;
use merklehash::*;
use parutils::AsyncIterator;
use rand_chacha::rand_core::RngCore;
use rand_chacha::rand_core::SeedableRng;
use rand_chacha::ChaChaRng;
use std::cmp::min;
use std::collections::VecDeque;
use std::marker::PhantomData;
use std::pin::Pin;

type ChunkYieldType = (Chunk, Vec<u8>);

/// Chunk Generator given an input stream. Do not use directly.
/// Use `async_chunk_target`.
pub struct AsyncChunker<T: AsyncIterator<E>, E: Send + Sync + 'static>
where
    T::Item: AsRef<[u8]>,
{
    iter: T,
    hash: gearhash::Hasher<'static>,
    minimum_chunk: usize,
    maximum_chunk: usize,
    mask: u64,
    // generator state
    chunkbuf: Vec<u8>,
    cur_chunk_len: usize,
    yield_queue: VecDeque<ChunkYieldType>,
    complete_after_queue: bool,
    _e: PhantomData<E>,
}

#[async_trait]
impl<T: AsyncIterator<E>, E: Send + Sync + 'static> AsyncIterator<E> for AsyncChunker<T, E>
where
    T::Item: AsRef<[u8]>,
{
    type Item = (Chunk, Vec<u8>);

    /// Returns GenType::Yielded((Chunk, Vec<u8>)) when there is a chunk.
    /// call again for the next chunk.
    /// returns GenType::Complete(io::Result<()>) on completion.
    ///
    /// If any errors are encountered, Complete(Err(io::Err)) will be
    /// returned.
    ///
    /// ```ignore
    /// loop {
    ///     match generator.next().await {
    ///         GenType::Yielded((chunk, bytes)) => {
    ///             chunks.push(chunk);
    ///         }
    ///         GenType::Complete(Err(e)) => {
    ///             // error condition
    ///             break;
    ///         }
    ///         GenType::Complete(Ok(())) => {
    ///             // generator done
    ///             break;
    ///         }
    ///     }
    /// }
    /// ```
    ///
    /// Note that the std::ops::Generator trait calls this resume().
    /// We can implement the Generator trait in the future when it stabilizes.
    async fn next(&mut self) -> Result<Option<Self::Item>, E> {
        const MAX_WINDOW_SIZE: usize = 64;
        if let Some(res) = self.yield_queue.pop_front() {
            return Ok(Some(res));
        }
        while !self.complete_after_queue && self.yield_queue.is_empty() {
            match self.iter.next().await? {
                Some(readbuf) => {
                    let readbuf = readbuf.as_ref();
                    let read_bytes = readbuf.len();
                    // 0 byte read is assumed EOF
                    if read_bytes > 0 {
                        let mut cur_pos = 0;
                        while cur_pos < read_bytes {
                            // every pass through this loop we either
                            // 1: create a chunk
                            // OR
                            // 2: consume the entire buffer
                            let chunk_buf_copy_start = cur_pos;
                            // skip the minimum chunk size
                            // and noting that the hash has a window size of 64
                            // so we should be careful to skip only minimum_chunk - 64 - 1
                            if self.cur_chunk_len < self.minimum_chunk - MAX_WINDOW_SIZE {
                                let max_advance = min(
                                    self.minimum_chunk - self.cur_chunk_len - MAX_WINDOW_SIZE - 1,
                                    read_bytes - cur_pos,
                                );
                                cur_pos += max_advance;
                                self.cur_chunk_len += max_advance;
                            }
                            let mut consume_len;
                            let mut create_chunk = false;
                            // find a chunk boundary after minimum chunk
                            if let Some(boundary) = self
                                .hash
                                .next_match(&readbuf[cur_pos..read_bytes], self.mask)
                            {
                                consume_len = boundary;
                                create_chunk = true;
                            } else {
                                consume_len = read_bytes - cur_pos;
                            }

                            // if we hit maximum chunk we must create a chunk
                            if consume_len + self.cur_chunk_len >= self.maximum_chunk {
                                consume_len = self.maximum_chunk - self.cur_chunk_len;
                                create_chunk = true;
                            }
                            self.cur_chunk_len += consume_len;
                            cur_pos += consume_len;
                            self.chunkbuf
                                .extend_from_slice(&readbuf[chunk_buf_copy_start..cur_pos]);
                            if create_chunk {
                                let res = (
                                    Chunk {
                                        length: self.chunkbuf.len(),
                                        hash: compute_data_hash(&self.chunkbuf[..]),
                                    },
                                    std::mem::take(&mut self.chunkbuf),
                                );
                                self.yield_queue.push_back(res);

                                // reset chunk buffer state and continue to find the next chunk
                                self.chunkbuf.clear();
                                self.hash.set_hash(0);
                                self.cur_chunk_len = 0;
                            }
                        }
                    }
                }
                None => {
                    self.complete_after_queue = true;
                }
            }
        }
        if let Some(res) = self.yield_queue.pop_front() {
            return Ok(Some(res));
        }
        // main loop complete
        self.complete_after_queue = true;
        if !self.chunkbuf.is_empty() {
            let res = (
                Chunk {
                    length: self.chunkbuf.len(),
                    hash: compute_data_hash(&self.chunkbuf[..]),
                },
                std::mem::take(&mut self.chunkbuf),
            );
            return Ok(Some(res));
        }
        Ok(None)
    }
}

// A version of chunk iter where a default hasher is used and parameters
// automatically determined given a target chunk size in bytes.
// target_chunk_size should be a power of 2, and no larger than 2^31
// Gearhash is the default since it has good perf tradeoffs
pub fn async_chunk_target<T: AsyncIterator<E>, E: Send + Sync + 'static>(
    iter: T,
    target_chunk_size: usize,
) -> AsyncChunker<T, E>
where
    T::Item: AsRef<[u8]>,
{
    assert_eq!(target_chunk_size.count_ones(), 1);
    assert!(target_chunk_size > 1);
    // note the strict lesser than. Combined with count_ones() == 1,
    // this limits to 2^31
    assert!(target_chunk_size < u32::MAX as usize);

    let mask = (target_chunk_size - 1) as u64;
    // we will like to shift the mask left by a bunch since the right
    // bits of the gear hash are affected by only a small number of bytes
    // really. we just shift it all the way left.
    let mask = mask << mask.leading_zeros();
    let minimum_chunk = target_chunk_size / MINIMUM_CHUNK_DIVISOR;
    let maximum_chunk = target_chunk_size * MAXIMUM_CHUNK_MULTIPLIER;

    assert!(maximum_chunk > minimum_chunk);
    let hash = gearhash::Hasher::default();
    AsyncChunker {
        iter,
        hash,
        minimum_chunk,
        maximum_chunk,
        mask,
        // generator state init
        chunkbuf: Vec::with_capacity(maximum_chunk),
        cur_chunk_len: 0,
        yield_queue: VecDeque::new(),
        complete_after_queue: false,
        _e: Default::default(),
    }
}

struct HasherPointerBox<'a>(*mut gearhash::Hasher<'a>);

unsafe impl<'a> Send for HasherPointerBox<'a> {}
unsafe impl<'a> Sync for HasherPointerBox<'a> {}

/// low Variance Chunk Generator given an input stream. Do not use directly.
/// Use `async_chunk_target_default` or `async_low_variance_chunk_target`.
pub struct AsyncLowVarianceChunker<T: AsyncIterator<E>, E: Send + Sync + 'static>
where
    T::Item: AsRef<[u8]>,
{
    iter: T,
    hash: Vec<gearhash::Hasher<'static>>,
    minimum_chunk: usize,
    maximum_chunk: usize,
    mask: u64,
    // generator state
    chunkbuf: Vec<u8>,
    cur_chunk_len: usize,
    // This hasher is referenced *a lot* and there was quite a
    // measurable performance gain by making this a raw pointer.
    //
    // The key problem is that I need a mutable mutable reference to the
    // current hasher which is basically an index into hash.
    // (Basically cur_hasher = &mut hash[cur_hash_index])
    //
    // But because of rust borrow checker rules, this cannot be done
    // easily. We can of course just use hash[cur_hash_index] all the time
    // but this is in fact a core inner loop and ends up as a perf bottleneck.
    cur_hasher: HasherPointerBox<'static>,
    cur_hash_index: usize,
    yield_queue: VecDeque<ChunkYieldType>,
    complete_after_queue: bool,
    _e: PhantomData<E>,
}

#[async_trait]
impl<T: AsyncIterator<E>, E: Send + Sync + 'static> AsyncIterator<E>
    for AsyncLowVarianceChunker<T, E>
where
    T::Item: AsRef<[u8]>,
{
    type Item = ChunkYieldType;

    /// Returns GenType::Yielded((Chunk, Vec<u8>)) when there is a chunk.
    /// call again for the next chunk.
    /// returns GenType::Complete(io::Result<()>) on completion.
    ///
    /// If any errors are encountered, Complete(Err(io::Err)) will be
    /// returned.
    ///
    /// ```ignore
    /// loop {
    ///     match generator.next().await {
    ///         GenType::Yielded((chunk, bytes)) => {
    ///             chunks.push(chunk);
    ///         }
    ///         GenType::Complete(Err(e)) => {
    ///             // error condition
    ///             break;
    ///         }
    ///         GenType::Complete(Ok(())) => {
    ///             // generator done
    ///             break;
    ///         }
    ///     }
    /// }
    /// ```
    ///
    /// Note that the std::ops::Generator trait calls this resume().
    /// We can implement the Generator trait in the future when it stabilizes.
    async fn next(&mut self) -> Result<Option<Self::Item>, E> {
        const MAX_WINDOW_SIZE: usize = 64;

        if let Some(res) = self.yield_queue.pop_front() {
            return Ok(Some(res));
        }
        while !self.complete_after_queue && self.yield_queue.is_empty() {
            match self.iter.next().await? {
                Some(readbuf) => {
                    let readbuf: &[u8] = readbuf.as_ref();
                    let read_bytes = readbuf.len();
                    if read_bytes > 0 {
                        let mut cur_pos = 0;
                        while cur_pos < read_bytes {
                            // every pass through this loop we either
                            // 1: create a chunk
                            // OR
                            // 2: consume the entire buffer
                            let chunk_buf_copy_start = cur_pos;
                            // skip the minimum chunk size
                            // and noting that the hash has a window size of 64
                            // so we should be careful to skip only minimum_chunk - 64 - 1
                            if self.cur_chunk_len < self.minimum_chunk - MAX_WINDOW_SIZE {
                                let max_advance = min(
                                    self.minimum_chunk - self.cur_chunk_len - MAX_WINDOW_SIZE - 1,
                                    read_bytes - cur_pos,
                                );
                                cur_pos += max_advance;
                                self.cur_chunk_len += max_advance;
                            }
                            let mut consume_len;
                            let mut create_chunk = false;
                            // find a chunk boundary after minimum chunk
                            if let Some(boundary) = unsafe {
                                (*self.cur_hasher.0)
                                    .next_match(&readbuf[cur_pos..read_bytes], self.mask)
                            } {
                                consume_len = boundary;
                                create_chunk = true;
                            } else {
                                consume_len = read_bytes - cur_pos;
                            }

                            // if we hit maximum chunk we must create a chunk
                            if consume_len + self.cur_chunk_len >= self.maximum_chunk {
                                consume_len = self.maximum_chunk - self.cur_chunk_len;
                                create_chunk = true;
                            }
                            self.cur_chunk_len += consume_len;
                            cur_pos += consume_len;
                            self.chunkbuf
                                .extend_from_slice(&readbuf[chunk_buf_copy_start..cur_pos]);
                            if create_chunk {
                                // advance the current hash index.
                                // we actually create a chunk when we run out of hashers
                                unsafe { (*self.cur_hasher.0).set_hash(0) };
                                self.cur_hash_index += 1;
                                unsafe {
                                    self.cur_hasher = HasherPointerBox(
                                        self.hash.as_mut_ptr().add(self.cur_hash_index),
                                    );
                                }
                                if self.cur_hash_index >= self.hash.len() {
                                    let res = (
                                        Chunk {
                                            length: self.chunkbuf.len(),
                                            hash: compute_data_hash(&self.chunkbuf[..]),
                                        },
                                        std::mem::take(&mut self.chunkbuf),
                                    );
                                    // reset chunk buffer state and continue to find the next chunk
                                    self.yield_queue.push_back(res);

                                    self.chunkbuf.clear();
                                    self.cur_hash_index = 0;
                                    self.cur_hasher = HasherPointerBox(self.hash.as_mut_ptr());
                                }
                                self.cur_chunk_len = 0;
                            }
                        }
                    }
                }
                None => {
                    self.complete_after_queue = true;
                }
            }
        }
        if let Some(res) = self.yield_queue.pop_front() {
            return Ok(Some(res));
        }
        // main loop complete
        if !self.chunkbuf.is_empty() {
            let res = (
                Chunk {
                    length: self.chunkbuf.len(),
                    hash: compute_data_hash(&self.chunkbuf[..]),
                },
                std::mem::take(&mut self.chunkbuf),
            );
            return Ok(Some(res));
        }
        Ok(None)
    }
}

lazy_static! {
    /// The static gearhash seed table.
    static ref HASHER_SEED_TABLE: Vec<[u64; 256]> = {
        let mut tables: Vec<[u64; 256]> = Vec::new();
        for i in 0..N_LOW_VARIANCE_CDC_CHUNKERS {
            let mut rng = ChaChaRng::seed_from_u64(HASH_SEED + i as u64);
            let mut bytehash: [u64; 256] = [0; 256];
            #[allow(clippy::needless_range_loop)]
            for i in 0..256 {
                bytehash[i] = rng.next_u64();
            }
            tables.push(bytehash);
        }
        tables
    };
}

<<<<<<< HEAD
// Annoying that we have to explicitly declare this, but with unsafe pointers being
// present in the struct, the trait implementations of a containing value
// are not propagated through Box and Pin automatically.
=======
// Annoying that we have to explicitly declare this, but that is the cost of using async_trait
>>>>>>> 25a7cfa6
#[async_trait]
impl<E: Send + Sync + 'static, T: AsyncIterator<E>> AsyncIterator<E>
    for Pin<Box<AsyncLowVarianceChunker<T, E>>>
where
    T::Item: AsRef<[u8]>,
{
    type Item = ChunkYieldType;

    async fn next(&mut self) -> Result<Option<Self::Item>, E> {
        unsafe {
            let mut_ref: Pin<&mut _> = Pin::as_mut(self);
            let mut_ref = Pin::get_unchecked_mut(mut_ref);
            mut_ref.next().await
        }
    }
}

/// A version of low_variance_chunk_iter where a default hasher is used and parameters
/// automatically determined given a target chunk size in bytes.
/// target_chunk_size should be a power of 2, and no larger than 2^31
/// num_hashers must be a power of 2 and smaller than target_chunk_size.
/// Gearhash is the default since it has good perf tradeoffs.
///
/// num_hashers cannot be larger than N_LOW_VARIANCE_CDC_CHUNKERS
///
/// Returns a Generator. See `AsyncLowVarianceChunker`
#[allow(clippy::needless_lifetimes)]
pub fn async_low_variance_chunk_target<T: AsyncIterator<E> + 'static, E: Send + Sync + 'static>(
    iter: T,
    target_chunk_size: usize,
    num_hashers: usize,
) -> Pin<Box<AsyncLowVarianceChunker<T, E>>>
where
    T::Item: AsRef<[u8]>,
{
    // We require the type to be Pinned since we do have a n
    // internal pointer. (cur_hasher).

    assert_eq!(target_chunk_size.count_ones(), 1);
    assert_eq!(num_hashers.count_ones(), 1);
    assert!(target_chunk_size > 1);
    assert!(num_hashers < target_chunk_size);
    // note the strict lesser than. Combined with count_ones() == 1,
    // this limits to 2^31
    assert!(target_chunk_size < u32::MAX as usize);

    let target_per_hash_chunk_size = target_chunk_size / num_hashers;

    let mask = (target_per_hash_chunk_size - 1) as u64;
    // we will like to shift the mask left by a bunch since the right
    // bits of the gear hash are affected by only a small number of bytes
    // really. we just shift it all the way left.
    let mask = mask << mask.leading_zeros();
    let minimum_chunk = target_chunk_size / MINIMUM_CHUNK_DIVISOR;
    let maximum_chunk = target_chunk_size * MAXIMUM_CHUNK_MULTIPLIER;

    let mut hashers: Vec<gearhash::Hasher> = Vec::new();
    assert!(num_hashers <= HASHER_SEED_TABLE.len());
    for t in HASHER_SEED_TABLE.chunks(1) {
        hashers.push(gearhash::Hasher::new(&t[0]));
        if hashers.len() == num_hashers {
            break;
        }
    }

    assert!(maximum_chunk > minimum_chunk);
    assert!(!hashers.is_empty());
    let num_hashes = hashers.len();
    let mut res = Box::pin(AsyncLowVarianceChunker {
        iter,
        hash: hashers,
        minimum_chunk: minimum_chunk / num_hashes,
        maximum_chunk: maximum_chunk / num_hashes,
        mask,
        // generator state init
        chunkbuf: Vec::with_capacity(maximum_chunk),
        cur_chunk_len: 0,
        cur_hasher: HasherPointerBox(std::ptr::null_mut()),
        cur_hash_index: 0,
        yield_queue: VecDeque::new(),
        complete_after_queue: false,
        _e: Default::default(),
    });
    // initialize cur_hasher
    unsafe {
        let mut_ref: Pin<&mut _> = Pin::as_mut(&mut res);
        let mut_ref = Pin::get_unchecked_mut(mut_ref);
        mut_ref.cur_hasher = HasherPointerBox(mut_ref.hash.as_mut_ptr());
    }

    res
}

/// Chunks an input stream with the default low variance configuration.
/// Returns a Generator. See `AsyncLowVarianceChunker`
pub fn async_chunk_target_default<T: AsyncIterator<E> + 'static, E: Send + Sync + 'static>(
    iter: T,
) -> Pin<Box<AsyncLowVarianceChunker<T, E>>>
where
    T::Item: AsRef<[u8]>,
{
    async_low_variance_chunk_target(iter, TARGET_CDC_CHUNK_SIZE, N_LOW_VARIANCE_CDC_CHUNKERS)
}<|MERGE_RESOLUTION|>--- conflicted
+++ resolved
@@ -399,13 +399,7 @@
     };
 }
 
-<<<<<<< HEAD
-// Annoying that we have to explicitly declare this, but with unsafe pointers being
-// present in the struct, the trait implementations of a containing value
-// are not propagated through Box and Pin automatically.
-=======
 // Annoying that we have to explicitly declare this, but that is the cost of using async_trait
->>>>>>> 25a7cfa6
 #[async_trait]
 impl<E: Send + Sync + 'static, T: AsyncIterator<E>> AsyncIterator<E>
     for Pin<Box<AsyncLowVarianceChunker<T, E>>>
