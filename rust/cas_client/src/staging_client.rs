--- conflicted
+++ resolved
@@ -6,11 +6,7 @@
 use async_trait::async_trait;
 use progress_reporting::DataProgressReporter;
 use tokio::sync::Mutex;
-<<<<<<< HEAD
-use tracing::{info, info_span, Instrument};
-=======
 use tracing::{debug, info, info_span, Instrument};
->>>>>>> cd6bd8e9
 use tracing_opentelemetry::OpenTelemetrySpanExt;
 
 use merklehash::MerkleHash;
@@ -158,11 +154,7 @@
                 // most rustic way to make a particular Err enum not an error?)
                 if res.is_err() {
                     if let Err(CasClientError::XORBRejected) = res {
-<<<<<<< HEAD
-                        info!(
-=======
                         debug!(
->>>>>>> cd6bd8e9
                             "XORB {}/{} rejected; possibly already present.",
                             &entry.prefix, &entry.hash,
                         );
