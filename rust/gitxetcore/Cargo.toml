--- conflicted
+++ resolved
@@ -42,14 +42,7 @@
 tracing-attributes = "0.1"
 tracing-subscriber = {version = "0.3", features = ["tracing-log"]}
 clap = { version = "3.1.6", features = ["derive"] }
-<<<<<<< HEAD
-git2 = { git = "https://github.com/xetdata/git2-rs" }
-=======
-
-# Use git2 without remote capabilities, since we don't use those anyway.
-git2 = {version = "0.18.2", default-features = false, features = []}
-
->>>>>>> 2167e4f2
+git2 = { git = "https://github.com/xetdata/git2-rs", features = [] }
 base64 = "0.13.0"
 fallible-iterator = "0.2.0"
 atoi = "1.0.0"
