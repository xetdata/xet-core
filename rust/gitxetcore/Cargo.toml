[package]
name = "gitxetcore"
version = "0.13.2"
edition = "2021"

[profile.release]
opt-level = 3
lto = true
debug = 1

[lib]
doctest = false


[dependencies]
common_constants = { path = "../common_constants" }
<<<<<<< HEAD
cas_client = { path = "../cas_client"}
xet_config = {path = "../xet_config"}
merkledb = {path = "../merkledb"}
merklehash = { path = "../merklehash"} 
mdb_shard = {path = "../mdb_shard"}
shard_client = {path = "../shard_client"}
utils = {path = "../utils"}
parutils = {path = "../parutils"}
progress_reporting = {path = "../progress_reporting"}
tableau_summary = {path = "../tableau_summary"}
lazy = {path = "../lazy"}
=======
cas_client = { path = "../cas_client" }
xet_config = { path = "../xet_config" }
merkledb = { path = "../merkledb" }
merklehash = { path = "../merklehash" }
mdb_shard = { path = "../mdb_shard" }
shard_client = { path = "../shard_client" }
utils = { path = "../utils" }
parutils = { path = "../parutils" }
progress_reporting = { path = "../progress_reporting" }
lazy = { path = "../lazy" }
>>>>>>> c7ce880e
slog = "2.4.1"
slog-async = "2.3.0"
slog-json = "2.2.0"
dirs = "4.0.0"
tokio = { version = "1.36", features = ["full"] }
anyhow = "1"
hex = "0.4.3"
xet_error = { path = "../xet_error" }
error_printer = { path = "../error_printer" }
tracing = "0.1.*"
more-asserts = "0.3.*"
futures = "0.3.28"
futures-core = "0.3.28"
pbr = "1.0.4"
async-trait = "0.1.53"
tracing-attributes = "0.1"
tracing-subscriber = { version = "0.3", features = ["tracing-log"] }
clap = { version = "3.1.6", features = ["derive"] }
git2 = { git = "https://github.com/xetdata/git2-rs", default-features = false, features = [] }
base64 = "0.13.0"
fallible-iterator = "0.2.0"
atoi = "1.0.0"
colored = "2.0.0"
pathdiff = "0.2.1"
http = "0.2.8"
same-file = "1.0.6"
tempfile = "3.2.0"
tempdir = "0.3.7"
regex = "1.5.6"
lazy_static = "1.4.0"
is_executable = "1.0.1"
rand = "0.8.4"
version-compare = "0.1.1"
serde = { version = "1.0.142", features = ["derive"] }
serde_json = "1.0.83"
csv-core = "0.1.10"
data_analysis = { path = "../data_analysis" }
libmagic = { path = "../libmagic" }
sorted-vec = "0.8.0"
bincode = "1.3.3"
enum_dispatch = "0.3.8"
lru = "0.7.8"
intaglio = "1.8.0, <1.9.0"
walkdir = "2"
filetime = "0.2"
ctrlc = "3"
nfsserve = "0.10"
atty = "0.2"
libc = "0.2"
itertools = "0.10.5"
snailquote = "0.3.1"
ring = "0.16.20"
humantime = "2.1.0"
toml = "0.5"
winapi = { version = "0.3", features = [
    "winerror",
    "winnt",
    "handleapi",
    "processthreadsapi",
    "securitybaseapi",
] }
normalize-path = "0.1.0"
git-version = "0.3"
const_format = "0.2"
whoami = "1.4.1"
tabled = "0.12.0"
retry_strategy = { path = "../retry_strategy" }
shellexpand = "1.0.0"
blake3 = "1.0.0"

# tracing
tracing-futures = "0.2"
tracing-test = "0.2.1"
tracing-opentelemetry = "0.17.2"
opentelemetry = { version = "0.17", features = ["trace", "rt-tokio"] }
opentelemetry-jaeger = { version = "0.16", features = ["rt-tokio"] }

# analytics
url = "2.3"
mockall = "0.11"
mockall_double = "0.3"

# axe
sysinfo = "0.26.6"
serde_with = "1.6.1"
chrono = { version = "0.4.19", features = ["serde"] }


# metrics
prometheus = "0.13.0"
prometheus_dict_encoder = { path = "../prometheus_dict_encoder" }
utime = "0.3.1"


# Need to specify this as optional to allow the openssl/vendored option below
openssl = { version = "0.10", features = [], optional = true }

[target.'cfg(not(windows))'.dependencies]
openssl = "0.10"

# use embedded webpki root certs for MacOS as native certs take a very long time
# to load, which affects startup time significantly
[target.'cfg(macos)'.dependencies]
reqwest = { version = "0.11.4", features = ["json", "webpki-roots"] }

[target.'cfg(not(macos))'.dependencies]
reqwest = { version = "0.11.4", features = ["json"] }

[dev-dependencies]
assert_cmd = "2.0"
predicates = "2.1"
rstest = "0.11"
tokio-test = "0.4.2"
mockstream = "0.0.3"
run_script = "0.9.0"
serial_test = "2.0.0"

[features]
strict = []
expensive_tests = []
openssl_vendored = ["openssl/vendored"]<|MERGE_RESOLUTION|>--- conflicted
+++ resolved
@@ -14,19 +14,6 @@
 
 [dependencies]
 common_constants = { path = "../common_constants" }
-<<<<<<< HEAD
-cas_client = { path = "../cas_client"}
-xet_config = {path = "../xet_config"}
-merkledb = {path = "../merkledb"}
-merklehash = { path = "../merklehash"} 
-mdb_shard = {path = "../mdb_shard"}
-shard_client = {path = "../shard_client"}
-utils = {path = "../utils"}
-parutils = {path = "../parutils"}
-progress_reporting = {path = "../progress_reporting"}
-tableau_summary = {path = "../tableau_summary"}
-lazy = {path = "../lazy"}
-=======
 cas_client = { path = "../cas_client" }
 xet_config = { path = "../xet_config" }
 merkledb = { path = "../merkledb" }
@@ -36,8 +23,8 @@
 utils = { path = "../utils" }
 parutils = { path = "../parutils" }
 progress_reporting = { path = "../progress_reporting" }
+tableau_summary = { path = "../tableau_summary" }
 lazy = { path = "../lazy" }
->>>>>>> c7ce880e
 slog = "2.4.1"
 slog-async = "2.3.0"
 slog-json = "2.2.0"
