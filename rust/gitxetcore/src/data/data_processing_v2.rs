use cas::output_bytes;
use cas_client::*;
use futures::prelude::stream::*;
use lazy::lazy_pathlist_config::LazyPathListConfigFile;
use lazy::lazy_rule_config::LazyStrategy;
use mdb_shard::cas_structs::{CASChunkSequenceEntry, CASChunkSequenceHeader, MDBCASInfo};
use mdb_shard::error::MDBShardError;
use mdb_shard::file_structs::{FileDataSequenceEntry, FileDataSequenceHeader, MDBFileInfo};
use mdb_shard::hash_is_global_dedup_eligible;
use mdb_shard::intershard_reference_structs::IntershardReferenceSequence;
use mdb_shard::shard_file_handle::MDBShardFile;
use mdb_shard::shard_file_manager::ShardFileManager;
use mdb_shard::shard_file_reconstructor::FileReconstructor;
use merkledb::aggregate_hashes::{cas_node_hash, file_node_hash};
use merkledb::constants::TARGET_CAS_BLOCK_SIZE;
use merkledb::*;
use merklehash::MerkleHash;
use parutils::{BatchedAsyncIterator, BufferedAsyncIterator};
use progress_reporting::DataProgressReporter;
use std::clone::Clone;
use std::collections::HashMap;
use std::ffi::OsStr;
use std::mem::take;
use std::ops::DerefMut;
use std::path::{Path, PathBuf};
use std::sync::Arc;
use tokio::sync::mpsc::Sender;
use tokio::sync::watch;
use tokio::sync::Mutex;
use tokio::task::JoinSet;
use tracing::{debug, error, info, info_span, warn};
use tracing_futures::Instrument;
use anyhow::anyhow;

use self::remote_shard_interface::GlobalDedupPolicy;

use super::mdb::download_shard;
use super::remote_shard_interface::{
    shard_manager_from_config, RemoteShardInterface, SmudgeQueryPolicy,
};
use super::small_file_determination::{check_passthrough_status, PassThroughFileStatus};
use super::*;
use crate::config::XetConfig;
use crate::constants::*;
use crate::errors::{convert_cas_error, GitXetRepoError, Result};
use crate::git_integration::git_repo_salt::RepoSalt;
use crate::stream::data_iterators::AsyncDataIterator;
use crate::summaries::*;

#[derive(Default)]
struct CASDataAggregator {
    data: Vec<u8>,
    chunks: Vec<(MerkleHash, (usize, usize))>,
    // The file info of files that are still being processed.
    // As we're building this up, we assume that all files that do not have a size in the header are
    // not finished yet and thus cannot be uploaded.
    //
    // All the cases the default hash for a cas info entry will be filled in with the cas hash for
    // an entry once the cas block is finalized and uploaded.  These correspond to the indices given
    // alongwith the file info.
    // This tuple contains the file info (which may be modified), the divisions in the chunks corresponding
    // to this file, and the dedup origin tracking.
    pending_file_info: Vec<(MDBFileInfo, Vec<usize>, HashMap<MerkleHash, usize>)>,
}

/// Manages the translation of files between the
/// MerkleDB / pointer file format and the materialized version.
///
/// This class handles the clean and smudge options.
pub struct PointerFileTranslatorV2 {
    shard_manager: Arc<ShardFileManager>,
    remote_shards: Arc<RemoteShardInterface>,
    summarydb: Arc<Mutex<WholeRepoSummary>>,
    cas: Arc<dyn Staging + Send + Sync>,
    prefix: String,
    small_file_threshold: usize,

    cas_data: Arc<Mutex<CASDataAggregator>>,

    repo_salt: Option<RepoSalt>,

    cfg: XetConfig,

    lazyconfig: Option<LazyPathListConfigFile>,

    enable_global_dedup_queries: bool,
}

impl PointerFileTranslatorV2 {

    pub async fn from_config_smudge_only(config: &XetConfig) -> Result<Self> {
        Self::from_config_impl(config, None).await
    }
    
    pub async fn from_config(config: &XetConfig, repo_salt : RepoSalt) -> Result<Self> {
        Self::from_config_impl(config, Some(repo_salt)).await
    }

    /// Constructor
    async fn from_config_impl(config: &XetConfig, repo_salt : Option<RepoSalt>) -> Result<Self> {
        let cas_client = create_cas_client(config).await?;

        let in_repo = config.repo_path_if_present.is_some();

        let summarydb = if in_repo {
            Arc::new(Mutex::new(
                WholeRepoSummary::load_or_recreate_from_git(
                    config,
                    &config.summarydb,
                    GIT_NOTES_SUMMARIES_REF_NAME,
                )
                .await?,
            ))
        } else {
            Arc::new(Mutex::new(WholeRepoSummary::empty(&PathBuf::default())))
        };

        let shard_manager = Arc::new(shard_manager_from_config(config).await?);

        let remote_shards = {
            if let Some(salt) = repo_salt {
                RemoteShardInterface::new(
                    config,
                    shard_manager.clone(),
                    cas_client.clone(),
                    salt
                )
                .await? 
            } else { 
                RemoteShardInterface::new_query_only(config).await? 
            }
        };


        let lazyconfig = if let Some(f) = config.lazy_config.as_ref() {
            Some(LazyPathListConfigFile::load_smudge_list_from_file(f, false).await?)
        } else {
            None
        };

        // let axe = Axe::new("DataPipeline", &config.clone(), None).await.ok();
        Ok(Self {
            shard_manager: shard_manager.clone(),
            remote_shards,
            summarydb,
            cas: cas_client,
            prefix: config.cas.prefix.clone(),
            small_file_threshold: config.cas.size_threshold,
            cas_data: Arc::new(Default::default()),
            repo_salt,
            cfg: config.clone(),
            lazyconfig,
<<<<<<< HEAD

            // Only enable this one on always mode.
            enable_global_dedup_queries: matches!(&config.global_dedup_query_policy, GlobalDedupPolicy::Always)
=======
            enable_global_dedup_queries: false,
>>>>>>> e4b9b02a
        })
    }

    pub fn in_repo(&self) -> bool {
        self.cfg.repo_path_if_present.is_some()
    }

    pub fn repo_salt(&self) -> Result<RepoSalt> { 
        let Some(salt) = self.repo_salt else { 
            Err(anyhow!("Repo salt requested, but not configured. (Non-smudge operation attempted on object configurued for smudge only)."))?;
            unreachable!();
        };
        Ok(salt)
    }

    pub fn set_enable_global_dedup_queries(&mut self, enable: bool) {
        self.enable_global_dedup_queries = enable;
    }

    pub fn set_enable_global_dedup_queries(&mut self, enable: bool) {
        self.enable_global_dedup_queries = enable;
    }

    pub async fn refresh(&self) -> Result<()> {
        if self.in_repo() {
            let summarydb = WholeRepoSummary::load_or_recreate_from_git(
                &self.cfg,
                &self.cfg.summarydb,
                GIT_NOTES_SUMMARIES_REF_NAME,
            )
            .await?;

            *self.summarydb.lock().await = summarydb;
        }

        // See if there are any un-registered shards.
        self.shard_manager
            .register_shards_by_path(&[&self.cfg.merkledb_v2_session], false)
            .await?;
        // See if there are any un-registered shards.
        self.shard_manager
            .register_shards_by_path(&[&self.cfg.merkledb_v2_cache], true)
            .await?;

        Ok(())
    }

    /// New temporary
    #[cfg(test)]
    pub async fn new_temporary(temp_dir: &Path) -> Result<Self> {

        use crate::git_integration::git_repo_salt::generate_repo_salt;
        let mut config = XetConfig::empty();
        config.smudge_query_policy = SmudgeQueryPolicy::LocalOnly;

        let shard_manager = Arc::new(ShardFileManager::new(temp_dir).await?);
        let summarydb = Arc::new(Mutex::new(WholeRepoSummary::empty(&PathBuf::default())));
        let localclient = LocalClient::default();
        let cas = Arc::new(StagingClient::new(Arc::new(localclient), temp_dir));
        let repo_salt = generate_repo_salt()?;
        
        let remote_shard_interface =
            RemoteShardInterface::new(&config, shard_manager.clone(), cas.clone(), repo_salt).await?;

        Ok(Self {
            shard_manager: shard_manager.clone(),
            remote_shards: remote_shard_interface,
            summarydb,
            cas,
            prefix: "".into(),
            small_file_threshold: SMALL_FILE_THRESHOLD,
            cas_data: Arc::new(Default::default()),
            repo_salt: Some(repo_salt),
            cfg: config, 
            lazyconfig: None,
            enable_global_dedup_queries: false,
        })
    }

    pub fn get_config(&self) -> XetConfig {
        self.cfg.clone()
    }

    pub fn get_cas(&self) -> Arc<dyn Staging + Send + Sync> {
        self.cas.clone()
    }

    pub fn get_prefix(&self) -> String {
        self.prefix.clone()
    }

    pub fn get_summarydb(&self) -> Arc<Mutex<WholeRepoSummary>> {
        self.summarydb.clone()
    }

    pub fn get_shard_manager(&self) -> Arc<ShardFileManager> {
        self.shard_manager.clone()
    }

    pub async fn upload_cas_staged(&self, retain: bool) -> Result<()> {
        self.cas
            .upload_all_staged(MAX_CONCURRENT_UPLOADS, retain)
            .await
            .or_else(convert_cas_error)
    }

    pub async fn clean_file(
        &self,
        path: &Path,
        reader: impl AsyncDataIterator + 'static,
    ) -> Result<Vec<u8>> {
        self.clean_file_and_report_progress(path, reader, &None)
            .await
    }

    /// Opens the current shard if it's present already, otherwise downloads the shard first.
    pub async fn open_or_fetch_shard(&self, shard_hash: &MerkleHash) -> Result<MDBShardFile> {
        if let Some(sfi) = self.shard_manager.get_shard_handle(shard_hash, false).await {
            Ok(sfi)
        } else {
            let (shard_path, _) = download_shard(
                &self.cas,
                &self.cfg.cas.shard_prefix(),
                shard_hash,
                &self.cfg.merkledb_v2_cache,
            )
            .await?;
            let new_shard_sfi_v = self
                .shard_manager
                .register_shards_by_path(&[&shard_path], true)
                .await?;
            debug_assert_eq!(new_shard_sfi_v.len(), 1);
            Ok(new_shard_sfi_v.last().unwrap().clone())
        }
    }

    /// Fetches all the shards in the shard hints that correspond to a given file hash.
    pub async fn get_hinted_shard_list_for_file(
        &self,
        file_hash: &MerkleHash,
    ) -> Result<IntershardReferenceSequence> {
        // First, get the shard corresponding to the file hash

        let Some((_, shard_hash_opt)) = self
            .remote_shards
            .get_file_reconstruction_info(file_hash)
            .await?
        else {
            warn!("get_hinted_shard_list_for_file: file reconstruction not found; ignoring.");
            return Ok(<_>::default());
        };

        let Some(shard_hash) = shard_hash_opt else {
            info!("get_hinted_shard_list_for_file: file reconstruction found in non-permanent shard, ignoring.");
            return Ok(<_>::default());
        };

        debug!("Retrieving shard hints associated with {shard_hash:?}");
        let shard_file = self.open_or_fetch_shard(&shard_hash).await?;

        Ok(shard_file.get_intershard_references()?)
    }

    /**  Cleans the file.
     */
    pub async fn clean_file_and_report_progress(
        &self,
        path: &Path,
        mut reader: impl AsyncDataIterator + 'static,
        progress_indicator: &Option<Arc<DataProgressReporter>>,
    ) -> Result<Vec<u8>> {
        // Now, test whether to pass this file through or not.
        let starting_data = {
            match check_passthrough_status(&mut reader, self.small_file_threshold).await? {
                PassThroughFileStatus::ChunkFile(starting_data) => starting_data,
                PassThroughFileStatus::PassFileThrough(file_data) => {
                    // In this cases, we're done, and here is the file data.
                    return Ok(file_data);
                }
            }
        };

        // Now, start chunking.
        let raw_data_iter =
            BufferedAsyncIterator::new_with_starting_data(starting_data, reader, None);

        let mut generator =
            BufferedAsyncIterator::new(async_chunk_target_default(raw_data_iter), Some(4096));
        let mut bytes_cleaned: usize = 0;

        // TODO: This span isn't quite accurate as we hold it across `await` calls.
        //       We should probably refactor this code to better support tracing the time spent.
        let span = info_span!("chunk_file");
        let chunk_scope = span.enter();

        let mut cas_data = CASDataAggregator::default();

        let mut file_hashes = Vec::<(MerkleHash, usize)>::new();
        let mut file_info = Vec::<FileDataSequenceEntry>::new();
        let mut current_cas_file_info_indices = Vec::<usize>::new();
        let mut file_size = 0;
        let mut current_cas_block_hashes = HashMap::<MerkleHash, usize>::new();

        let mut shard_dedup_tracker = HashMap::<MerkleHash, usize>::new();

        // Now get started on whatever analyzers are needed.
        let mut analyzers = FileAnalyzers::default();

        debug!("Including analyzers for path {:?}", &path);
        let mut analyzers_active = false;
        let ext = path.extension();
        if ext == Some(OsStr::new("csv")) {
            debug!("Including CSV analyzer (file extension .csv) for {path:?}");
            analyzers.csv = Some(CSVAnalyzer::new(self.cfg.log.silent_summary, b','));
            analyzers_active = true;
        } else if ext == Some(OsStr::new("tsv")) {
            debug!("Including CSV analyzer (file extension .tsv) for {path:?}");
            analyzers.csv = Some(CSVAnalyzer::new(self.cfg.log.silent_summary, b'\t'));
            analyzers_active = true;
        }

        // Create a container for the analyzers so we can give it to the background thread and get it back.
        let mut analyzer_holder = if analyzers_active {
            Some(analyzers)
        } else {
            None
        };

        let enable_global_dedup;
        let salt;

        if let Some(salt_) = self.repo_salt {
            salt = salt_;
            enable_global_dedup = self.enable_global_dedup_queries;
<<<<<<< HEAD
            debug!("clean_file_and_report_progress: global dedup status = {enable_global_dedup}.");
        } else {
            salt = Default::default();
            enable_global_dedup = false;
            debug!("clean_file_and_report_progress: disabling global dedup, salt not set.");
=======
        } else {
            salt = Default::default();
            enable_global_dedup = false;
            info!("clean_file_and_report_progress: disabling global dedup, salt not set.");
>>>>>>> e4b9b02a
        }

        for processing_iter in 0.. {

            // The first chunk can always be sent to the global dedup processor.
            let is_first_iteration = processing_iter == 0;

            // A holder in case we are doing an anylizer processing in the background.
            let mut analyzer_process_handle = None;

            // If we aren't in reprocessing mode, then get new chunks.
            let chunks = Arc::new(generator.next_batch(None).await?);

            if chunks.is_empty() {
                // We are done.
                break;
            }

            let chunk_hashes = Vec::from_iter(chunks.iter().map(|(c, _)| c.hash));
            debug!(
                "clean_file_and_report_progress: retrieved {} new chunks.",
                chunks.len()
            );

            // Send these chunks to the analyzer if that is needed.
            if let Some(mut analyzers) = analyzer_holder.take() {
                let chunks_bg = chunks.clone();
                let bytes_cleaned_bg = bytes_cleaned;
                let path_bg = path.to_owned();

                analyzer_process_handle = Some(tokio::spawn(async move {
                    let mut bytes_cleaned = bytes_cleaned_bg;
                    for (_, bytes) in chunks_bg.iter() {
                        analyzers.process_chunk(&bytes[..], &path_bg, bytes_cleaned);
                        bytes_cleaned += bytes.len();
                    }
                    analyzers
                }));
            }

            // Now, parallelize the querying of potential new shards on the server end with 
            // querying for dedup information of the chunks, which are the two most expensive
            // parts of the process.  Then when we go into the next section, everything is essentially 
            // a local lookup table so the remaining work should be quite fast. 

            // This holds the results of the dedup queries.
            let mut deduped_blocks = vec![None; chunks.len()];

            // Do at most two passes; 1) with global dedup querying possibly enabled, and 2) possibly rerunning 
            // if the global dedup query came back with a new shard.
            for first_pass in [true, false] {

                // Set up a join set for tracking any global dedup queries.
                let mut global_dedup_queries = JoinSet::<bool>::new();

                // Now, go through and test all of these for whether or not they can be deduplicated.
                let mut local_chunk_idx = 0;
                while local_chunk_idx < chunks.len() {

                    // First check to see if we don't already know what these blocks are from a previous pass.
                    if let Some((n_deduped, _)) = &deduped_blocks[local_chunk_idx] {
                        local_chunk_idx += n_deduped;
                    } else if let Some((n_deduped, fse)) = self
                        .shard_manager
                        .chunk_hash_dedup_query(
                            &chunk_hashes[local_chunk_idx..],
                            Some(&mut shard_dedup_tracker),
                        )
                        .await?
                    {
<<<<<<< HEAD
                        if !first_pass { 
                            // This means new shards were discovered.
                            debug!("clean_file ({path:?}): {n_deduped} chunks deduped against shard discovered through global dedup.");
                        }
=======
>>>>>>> e4b9b02a
                        deduped_blocks[local_chunk_idx] = Some((n_deduped, fse));
                        local_chunk_idx += n_deduped;

                    // Now see if we can issue a background query against the global dedup server to see if 
                    // any shards are present that give us more dedup ability.
                    // 
                    // If we've already queried these against the global dedup, then we can proceed on without 
                    // re-querying anything.  Only doing this on the first pass also gaurantees that in the case of errors 
                    // on shard retrieval, we don't get stuck in a loop trying to download and reprocess.
                    } else {
<<<<<<< HEAD
                                                
=======
                        
>>>>>>> e4b9b02a
                        if enable_global_dedup                 // Is enabled
                        && first_pass                             // Have we seen this  
                        && ( (is_first_iteration && local_chunk_idx == 0) // Query all hashes on first iteration.
                            || hash_is_global_dedup_eligible(&chunk_hashes[local_chunk_idx]))
                        {
                            // Now, query for a global dedup shard in the background to make sure that all the rest of this can continue.
                            let remote_shards = self.remote_shards.clone();
                            let query_chunk = chunk_hashes[local_chunk_idx];
<<<<<<< HEAD
                            let path = path.to_owned(); 

                            global_dedup_queries.spawn(async move {
                                
=======

                            global_dedup_queries.spawn(async move {
>>>>>>> e4b9b02a
                                let Ok(query_result) = remote_shards.query_dedup_shard_by_chunk(&query_chunk, &salt).await.map_err(|e| {
                                        warn!("Error encountered attempting to query global dedup table: {e:?}; ignoring.");
                                        e })
                                else { return false; };

                                let Some(shard_hash) = query_result else {
<<<<<<< HEAD
                                    debug!("Queried shard for global dedup with hash {query_chunk:?}; nothing found."); 
=======
                                    debug!("Queried shard for dedup with hash {query_chunk:?}; nothing found."); 
>>>>>>> e4b9b02a
                                    return false;
                                };

                                // Okay, we have something, so go ahead and download it in the background.
<<<<<<< HEAD
                                debug!("global dedup: {path:?} deduplicated by shard {}; downloading.", shard_hash.hex());
=======
                                info!("Chunk {} deduplicated by shard {}.", query_chunk.hex(), shard_hash.hex());
>>>>>>> e4b9b02a
                                let Ok(_) = remote_shards.download_and_register_shard(&shard_hash).await.map_err(|e| {
                                    warn!("Error encountered attempting to download and register shard {shard_hash:?} for deduplication : {e:?}; ignoring.");
                                    e }) 
                                else { return false; };

                                true
                            });
                        }

                        local_chunk_idx += 1;
                    }
<<<<<<< HEAD
                }

                // Now, see if any of the chunk queries have completed.  
                let mut has_new_shards = false; 
                if first_pass {
                    while let Some(shard_probe_task) = global_dedup_queries.join_next().await {
                        has_new_shards |= shard_probe_task?;
                    }
                } 

                // If we have no new shards, then we're good to go. 
                if !has_new_shards {
                    break; 
                } else {
                    info!("New shard(s) available for dedup on {path:?}; reprocessing chunks.");
                }
            };

            // Put everything in a temporary buffer now in case we have to discard it and reprocess the chunks.
            file_hashes.extend(chunks.iter().map(|(c, b)| (c.hash, b.len())));

=======
                }

                // Now, see if any of the chunk queries have completed.  
                let mut has_new_shards = false; 
                if first_pass {
                    while let Some(shard_probe_task) = global_dedup_queries.join_next().await {
                        has_new_shards |= shard_probe_task?;
                    }
                } 

                // If we have no new shards, then we're good to go. 
                if !has_new_shards {
                    break; 
                } 
            };

            // Put everything in a temporary buffer now in case we have to discard it and reprocess the chunks.
            file_hashes.extend(chunks.iter().map(|(c, b)| (c.hash, b.len())));

>>>>>>> e4b9b02a
            // Now, go through and process all the data.
            let mut cur_idx = 0;

            while cur_idx < chunks.len() {
                let mut n_bytes = 0;

                if let Some((n_deduped, fse)) = deduped_blocks[cur_idx].take() {
                    // We found one or more chunk hashes present in a cas block somewhere.

                    // Update all the metrics.
                    for i in cur_idx..(cur_idx + n_deduped) {
                        n_bytes += chunks[i].1.len();
                    }
                    file_size += n_bytes;
                    bytes_cleaned += n_bytes;

                    // Do we modify the previous entry as this is the next logical chunk, or do we
                    // start a new entry?
                    if !file_info.is_empty()
                        && file_info.last().unwrap().cas_hash == fse.cas_hash
                        && file_info.last().unwrap().chunk_byte_range_end
                            == fse.chunk_byte_range_start
                    {
                        // This block is the contiguous continuation of the last entry
                        let last_entry = file_info.last_mut().unwrap();
                        last_entry.unpacked_segment_bytes += n_bytes as u32;
                        last_entry.chunk_byte_range_end += n_bytes as u32;
                    } else {
                        // This block is new
                        file_info.push(fse);
                    }

                    cur_idx += n_deduped;
                } else {
                    let (chunk, bytes) = &chunks[cur_idx];

                    n_bytes = chunks[cur_idx].1.len();
                    file_size += n_bytes;
                    bytes_cleaned += n_bytes;

                    // This is new data.
                    let add_new_data;

                    if let Some(idx) = current_cas_block_hashes.get(&chunk.hash) {
                        let (_, (data_lb, data_ub)) = cas_data.chunks[*idx];

                        // This chunk will get the CAS hash updated when the local CAS block
                        // is full and registered.
                        current_cas_file_info_indices.push(file_info.len());

                        file_info.push(FileDataSequenceEntry::new(
                            MerkleHash::default(),
                            n_bytes,
                            data_lb,
                            data_ub,
                        ));
                        add_new_data = false;
                    } else if !file_info.is_empty()
                        && file_info.last().unwrap().cas_hash == MerkleHash::default()
                        && file_info.last().unwrap().chunk_byte_range_end as usize
                            == cas_data.data.len()
                    {
                        // This is the next chunk in the CAS block
                        // we're building, in which case we can just modify the previous entry.
                        let last_entry = file_info.last_mut().unwrap();
                        last_entry.unpacked_segment_bytes += n_bytes as u32;
                        last_entry.chunk_byte_range_end += n_bytes as u32;
                        add_new_data = true;
                    } else {
                        // This block is unrelated to the previous one.
                        // This chunk will get the CAS hash updated when the local CAS block
                        // is full and registered.
                        current_cas_file_info_indices.push(file_info.len());

                        file_info.push(FileDataSequenceEntry::new(
                            MerkleHash::default(),
                            n_bytes,
                            cas_data.data.len(),
                            cas_data.data.len() + n_bytes,
                        ));
                        add_new_data = true;
                    }

                    if add_new_data {
                        // Add in the chunk and cas information.
                        current_cas_block_hashes.insert(chunk.hash, cas_data.chunks.len());

                        cas_data.chunks.push((
                            chunk.hash,
                            (cas_data.data.len(), cas_data.data.len() + n_bytes),
                        ));
                        cas_data.data.extend(bytes);

                        if cas_data.data.len() > TARGET_CAS_BLOCK_SIZE {
                            let cas_hash = self.register_new_cas_block(&mut cas_data).await?;

                            for i in current_cas_file_info_indices.iter() {
                                file_info[*i].cas_hash = cas_hash;
                            }
                            current_cas_file_info_indices.clear();
                            current_cas_block_hashes.clear();
                        }
                    }

                    // Next round.
                    cur_idx += 1;
                }

                if let Some(pi) = progress_indicator {
                    pi.set_active(true);
                    pi.register_progress(None, Some(n_bytes));
                }
            }

            // Capture the analyzer info
            if let Some(jh) = analyzer_process_handle.take() {
                analyzer_holder = Some(jh.await?);
            }
        }

        let file_hash = file_node_hash(&file_hashes, &self.repo_salt()?)?;

        // Is the registered already?
        let file_already_registered = match self.remote_shards.smudge_query_policy {
            SmudgeQueryPolicy::LocalFirst | SmudgeQueryPolicy::LocalOnly => self
                .remote_shards
                .shard_manager
                .as_ref()
                .ok_or_else(|| {
                    MDBShardError::SmudgeQueryPolicyError(
                        "Require ShardFileManager for smudge query policy other than 'server_only'"
                            .to_owned(),
                    )
                })?
                .get_file_reconstruction_info(&file_hash)
                .await?
                .is_some(),
            super::remote_shard_interface::SmudgeQueryPolicy::ServerOnly => false,
        };

        if !file_already_registered {
            // Put an accumulated data into the struct-wide cas block for building a future chunk.
            let mut cas_data_accumulator = self.cas_data.lock().await;

            let shift = cas_data_accumulator.data.len() as u32;
            cas_data_accumulator.data.append(&mut cas_data.data);
            cas_data_accumulator.chunks.append(&mut cas_data.chunks);
            let new_file_info = MDBFileInfo {
                metadata: FileDataSequenceHeader::new(file_hash, file_info.len()),
                segments: file_info
                    .into_iter()
                    .map(|fi| {
                        // If it's in this new cas chunk, shift everything.
                        let s = if fi.cas_hash == MerkleHash::default() {
                            shift
                        } else {
                            0
                        };

                        let mut new_fi = fi;
                        new_fi.chunk_byte_range_start += s;
                        new_fi.chunk_byte_range_end += s;

                        new_fi
                    })
                    .collect(),
            };
            cas_data_accumulator.pending_file_info.push((
                new_file_info,
                current_cas_file_info_indices,
                shard_dedup_tracker,
            ));

            if cas_data_accumulator.data.len() >= TARGET_CAS_BLOCK_SIZE {
                let mut new_cas_data = take(cas_data_accumulator.deref_mut());
                drop(cas_data_accumulator); // Release the lock.
                self.register_new_cas_block(&mut new_cas_data).await?;
            } else {
                drop(cas_data_accumulator);
            }
        }
        // we only add to the counters if we see changes
        FILTER_BYTES_CLEANED.inc_by(bytes_cleaned as u64);

        drop(chunk_scope);

        let span = info_span!("to_pointerfile");
        let _scope = span.enter();

        let pointer_file: PointerFile =
            PointerFile::init_from_info(path.to_str().unwrap(), &file_hash.hex(), file_size as u64);

        // For each of the analyzers, add data to the notes as appropriate.
        let key = file_hash.hex();
        let summarydb_arc = self.summarydb.clone();
        let mut summarydb = summarydb_arc.lock().await;
        let existing_file_summary = summarydb.entry(key.clone()).or_default();
        if let Some(mut analyzers) = analyzer_holder {
            if let Some(new_file_summary) = analyzers.finalize(path) {
                existing_file_summary.merge_in(new_file_summary, &key);
            }
        }

        Ok(pointer_file.to_string().as_bytes().to_vec())
    }

    async fn register_new_cas_block(&self, cas_data: &mut CASDataAggregator) -> Result<MerkleHash> {
        let cas_hash = cas_node_hash(&cas_data.chunks[..])?;
        let metadata =
            CASChunkSequenceHeader::new(cas_hash, cas_data.chunks.len(), cas_data.data.len());

        let mut pos = 0;
        let chunks: Vec<_> = cas_data
            .chunks
            .iter()
            .map(|(h, (bytes_lb, bytes_ub))| {
                let size = bytes_ub - bytes_lb;
                let result = CASChunkSequenceEntry::new(*h, size, pos);
                pos += size;
                result
            })
            .collect();

        let cas_info = MDBCASInfo { metadata, chunks };

        let mut chunk_boundaries: Vec<u64> = Vec::with_capacity(cas_data.chunks.len());
        let mut running_sum = 0;

        for (_, s) in cas_data.chunks.iter() {
            running_sum += s.1 - s.0;
            chunk_boundaries.push(running_sum as u64);
        }

        if !cas_info.chunks.is_empty() {
            self.shard_manager.add_cas_block(cas_info).await?;

            self.cas
                .put(
                    &self.prefix,
                    &cas_hash,
                    take(&mut cas_data.data),
                    chunk_boundaries,
                )
                .await?;
        } else {
            debug_assert_eq!(cas_hash, MerkleHash::default());
        }

        // Now register any new files as needed.
        for (mut fi, chunk_hash_indices, shard_dedup_tracking) in
            take(&mut cas_data.pending_file_info)
        {
            for i in chunk_hash_indices {
                debug_assert_eq!(fi.segments[i].cas_hash, MerkleHash::default());
                fi.segments[i].cas_hash = cas_hash;
            }

            self.shard_manager
                .add_file_reconstruction_info(fi, Some(shard_dedup_tracking))
                .await?;
        }

        FILTER_CAS_BYTES_PRODUCED.inc_by(running_sum as u64);

        cas_data.data.clear();
        cas_data.chunks.clear();
        cas_data.pending_file_info.clear();

        Ok(cas_hash)
    }

    /// To be called after a collection of clean_file calls.
    /// Can be safely called even if no cleaning happened.
    pub async fn finalize_cleaning(&self) -> Result<()> {
        self.summarydb.lock().await.flush()?;

        {
            let mut global_cas_data = self.cas_data.lock().await;
            self.register_new_cas_block(&mut global_cas_data).await?;
        }
        // TODO: when we have aggregated CAS stuff, handle that.
        self.cas.flush().await?;
        Ok(())
    }

    pub fn print_stats(&self) {
        let bytes_cleaned = FILTER_BYTES_CLEANED.get();
        let cas_bytes_produced = FILTER_CAS_BYTES_PRODUCED.get();
        if bytes_cleaned > 0 {
            let ratio: f64 = 100.0 * cas_bytes_produced as f64 / bytes_cleaned as f64;
            eprintln!(
                "{} added, stored {} ({:.1}% reduction)",
                output_bytes(bytes_cleaned as usize),
                output_bytes(cas_bytes_produced as usize),
                100.0 - ratio
            );
        }
    }

    async fn data_from_chunks_to_writer(
        &self,
        chunks: Vec<ObjectRange>,
        writer: &mut impl std::io::Write,
    ) -> Result<()> {
        let mut bytes_smudged: u64 = 0;
        let mut strm = iter(chunks.into_iter().map(|objr| {
            let prefix = self.prefix.clone();
            cas_interface::get_from_cas(
                &self.cas,
                prefix,
                objr.hash,
                (objr.start as u64, objr.end as u64),
            )
        }))
        .buffered(MAX_CONCURRENT_DOWNLOADS);

        while let Some(buf) = strm.next().await {
            let buf = buf?;
            bytes_smudged += buf.len() as u64;
            let s = info_span!("write_chunk");
            let _ = s.enter();
            writer.write_all(&buf)?;
        }

        FILTER_BYTES_SMUDGED.inc_by(bytes_smudged);

        Ok(())
    }

    async fn data_from_chunks_to_mpsc(
        &self,
        chunks: Vec<ObjectRange>,
        writer: &Sender<Result<Vec<u8>>>,
        ready: &Option<watch::Sender<bool>>,
        progress_indicator: &Option<Arc<DataProgressReporter>>,
    ) -> Result<usize> {
        let mut cas_bytes_retrieved = 0;

        let mut strm = iter(chunks.into_iter().map(|objr| {
            let prefix = self.prefix.clone();
            cas_interface::get_from_cas(
                &self.cas,
                prefix,
                objr.hash,
                (objr.start as u64, objr.end as u64),
            )
        }))
        .buffered(MAX_CONCURRENT_DOWNLOADS);
        let mut is_first = true;
        while let Some(buf) = strm.next().await {
            let buf = buf?;
            let buf_len = buf.len();
            cas_bytes_retrieved += buf.len();
            writer.send(Ok(buf)).await.map_err(|_| {
                GitXetRepoError::Other("Unable to send smudge result as channel has closed".into())
            })?;
            if is_first {
                if let Some(is_ready) = ready {
                    let _ = is_ready.send(true);
                    is_first = false;
                }
            }
            if let Some(pi) = progress_indicator {
                pi.set_active(true);
                pi.register_progress(None, Some(buf_len));
            }
        }
        // nothing was written. we flag first too
        if is_first {
            if let Some(is_ready) = ready {
                let _ = is_ready.send(true);
                // is_first = false; // TODO: should we remove this? it isn't used...
            }
        }
        Ok(cas_bytes_retrieved)
    }

    /// Smudges a file reading a pointer file from reader, and writing
    /// the hydrated output to the writer.
    ///
    /// If passthrough is false, this function will fail on an invalid pointer
    /// file returning an Err.
    ///
    /// If passthrough is true, a failed parse of the pointer file or
    /// a failed lookup of the file reconstruction information will pass
    /// through all the contents directly to the writer.
    pub async fn smudge_file(
        &self,
        path: &PathBuf,
        mut reader: impl AsyncDataIterator,
        writer: &mut impl std::io::Write,
        passthrough: bool,
        range: Option<(usize, usize)>,
    ) -> Result<()> {
        info!("Smudging file {:?}", &path);

        let (fi, data) =
            pointer_file_from_reader(path, &mut reader, self.cfg.force_no_smudge).await?;

        if let Some(ptr) = fi {
            let result = self
                .smudge_file_from_pointer(path, &ptr, writer, range)
                .await;

            if let Err(GitXetRepoError::FileReconstructionFailed(_)) = &result {
                error!(
                    "File reconstruction failed for file {path:?}, hash={}",
                    &ptr.hash_string()
                );
                if range.is_some() || !passthrough {
                    return result;
                } else {
                    info!("Passing through pointer file after failed reconstruction lookup.");
                }
            } else {
                return result;
            }
        } else {
            // Now, the file gets passed through.
            if passthrough {
                info!("{:?} is not a valid pointer file. Passing through", path);
            } else {
                error!("Invalid Pointer File");
                return Err(GitXetRepoError::Other("Invalid Pointer File".into()));
            }
        }

        // this did not parse as a pointer file. We dump it straight
        // back out to the writer
        // we first dump the data we tried to parse as a pointer
        match range {
            // we have been supplied a range to write, so write the requested byte range
            Some((start, end)) => {
                // we expect callers to validate the range, but just in case, check it anyway.
                if end < start {
                    let msg = format!("End range value requested ({end}) is less than start range value ({start})");
                    error!(msg);
                    return Err(GitXetRepoError::Other(msg));
                }

                let mut st = start;
                let mut dat = data;

                // skip ahead to the start of the requested range
                while st > 0 {
                    let skipped = std::cmp::min(st, dat.len());
                    st -= skipped;
                    if skipped < dat.len() {
                        dat = (dat[skipped..]).to_vec();
                    } else {
                        dat = reader.next().await?.ok_or_else(|| {
                            GitXetRepoError::Other(
                                "Start range value requested is larger than the file size".into(),
                            )
                        })?;
                    }
                }

                // write the rest of the bytes in the range
                let mut len = end - start;
                while len > 0 {
                    let write = std::cmp::min(len, dat.len());
                    writer.write_all(&dat[0..write])?;

                    match reader.next().await? {
                        Some(buf) => dat = buf,
                        None => break,
                    }
                    len -= write;
                }
            }
            // we haven't been given a range, so write out all bytes
            None => {
                writer.write_all(&data)?;
                // then loop over the reader writing straight out to writer
                while let Some(data) = reader.next().await? {
                    writer.write_all(&data)?;
                }
            }
        }
        Ok(())
    }
    /// Performs a prefetch heuristic assuming that the user wll be reading at
    /// the provided start position,
    ///
    /// The file is cut into chunks of PREFETCH_WINDOW_SIZE_MB.
    /// The prefetch will start a task to download the chunk which contains
    /// the byte X.
    ///
    /// Returns true if a prefetch was started, and false otherwise
    pub async fn prefetch(&self, _pointer: &PointerFile, _start: u64) -> Result<bool> {
        // TODO: implement
        Ok(false)
    }

    /// Given an Vec<ObjectRange> describing a series of range of bytes,
    /// slice a subrange. This does not check limits and may return shorter
    /// results if the slice goes past the end of the range.
    fn slice_object_range(v: &[ObjectRange], mut start: usize, mut len: usize) -> Vec<ObjectRange> {
        let mut ret: Vec<ObjectRange> = Vec::new();
        for i in v.iter() {
            let ilen = i.end - i.start;
            // we have not gotten to the start of the range
            if start > 0 && start >= ilen {
                // start is still after this range
                start -= ilen;
            } else {
                // either start == 0, or start < packet len.
                // Either way, we need some or all of this packet
                // and after this packet start must be = 0
                let packet_start = i.start + start;
                // the maximum length allowed is how far to end of the packet
                // OR the actual slice length requested which ever is shorter.
                let max_length_allowed = std::cmp::min(i.end - packet_start, len);
                ret.push(ObjectRange {
                    hash: i.hash,
                    start: packet_start,
                    end: packet_start + max_length_allowed,
                });
                start = 0;
                len -= max_length_allowed;
            }
            if len == 0 {
                break;
            }
        }
        ret
    }

    /// Smudges a file reading a pointer file from reader, and writing
    /// all results including errors to the writer MPSC channel
    ///
    /// If the reader is not a pointer file, we passthrough the contents
    /// to the writer.
    pub async fn smudge_file_to_mpsc(
        &self,
        path: &Path,
        mut reader: impl AsyncDataIterator,
        writer: &Sender<Result<Vec<u8>>>,
        ready: &Option<watch::Sender<bool>>,
        progress_indicator: &Option<Arc<DataProgressReporter>>,
    ) -> usize {
        info!("Smudging file {:?}", &path);
        let print_err = |e| {
            error!("Unable to send smudge error {e:?} as channel has closed");
            e
        };

        let (fi, data) =
            match pointer_file_from_reader(path, &mut reader, self.cfg.force_no_smudge).await {
                Ok(b) => b,
                Err(e) => {
                    let _ = writer.send(Err(e)).await.map_err(print_err);
                    return 0;
                }
            };

        match fi {
            Some(ptr) => {
                if let Some(lazy) = &self.lazyconfig {
                    let rule = lazy.match_rule(path);
                    if rule == LazyStrategy::POINTER {
                        // we dump the pointer file
                        if let Some(ready_signal) = ready {
                            let _ = ready_signal.send(true);
                        }
                        let _ = writer.send(Ok(data)).await.map_err(print_err);
                        return 0;
                    }
                }
                self.smudge_file_from_pointer_to_mpsc(path, &ptr, writer, ready, progress_indicator)
                    .await
            }
            None => {
                info!("{:?} is not a valid pointer file. Passing through", path);
                if let Some(ready_signal) = ready {
                    let _ = ready_signal.send(true);
                }
                // this did not parse as a pointer file. We dump it straight
                // back out to the writer
                // we first dump the data we tried to parse as a pointer
                if writer.send(Ok(data)).await.map_err(print_err).is_err() {
                    return 0;
                }
                // then loop over the reader writing straight out to writer
                loop {
                    match reader.next().await {
                        Ok(Some(data)) => {
                            // we have data. write it
                            if writer.send(Ok(data)).await.map_err(print_err).is_err() {
                                return 0;
                            }
                        }
                        Ok(None) => {
                            // EOF. quit
                            break;
                        }
                        Err(e) => {
                            // error, try to dump it into writer and quit
                            let _ = writer.send(Err(e)).await.map_err(print_err);
                            return 0;
                        }
                    };
                }
                0
            }
        }
    }

    pub async fn derive_blocks(&self, hash: &MerkleHash) -> Result<Vec<ObjectRange>> {
        if let Some((file_info, _shard_hash)) = self
            .remote_shards
            .get_file_reconstruction_info(hash)
            .await?
        {
            Ok(file_info
                .segments
                .into_iter()
                .map(|s| ObjectRange {
                    hash: s.cas_hash,
                    start: s.chunk_byte_range_start as usize,
                    end: s.chunk_byte_range_end as usize,
                })
                .collect())
        } else {
            error!("File Reconstruction info for hash {hash:?} not found.");
            Err(GitXetRepoError::HashNotFound)
        }
    }
    pub async fn smudge_file_from_pointer(
        &self,
        path: &Path,
        pointer: &PointerFile,
        writer: &mut impl std::io::Write,
        range: Option<(usize, usize)>,
    ) -> Result<()> {
        self.smudge_file_from_hash(Some(path.to_path_buf()), &pointer.hash()?, writer, range)
            .await
    }

    pub async fn smudge_file_from_hash(
        &self,
        path: Option<PathBuf>,
        file_id: &MerkleHash,
        writer: &mut impl std::io::Write,
        range: Option<(usize, usize)>,
    ) -> Result<()> {
        if let Some(p) = &path {
            info!("Smudging file {p:?}");
        }

        let blocks = self
            .derive_blocks(file_id)
            .instrument(info_span!("derive_blocks"))
            .await?;

        let ranged_blocks = match range {
            Some((start, end)) => {
                // we expect callers to validate the range, but just in case, check it anyway.
                if end < start {
                    let msg = format!(
                        "End range value requested ({end}) is less than start range value ({start})"
                    );
                    error!(msg);
                    return Err(GitXetRepoError::Other(msg));
                }
                Self::slice_object_range(&blocks, start, end - start)
            }
            None => blocks,
        };

        self.data_from_chunks_to_writer(ranged_blocks, writer)
            .await?;

        if let Some(p) = &path {
            debug!("Done smudging file {p:?}");
        }

        Ok(())
    }

    /// This function does not return, but any results are sent
    /// through the mpsc channel
    pub async fn smudge_file_from_pointer_to_mpsc(
        &self,
        path: &Path,
        pointer: &PointerFile,
        writer: &Sender<Result<Vec<u8>>>,
        ready: &Option<watch::Sender<bool>>,
        progress_indicator: &Option<Arc<DataProgressReporter>>,
    ) -> usize {
        info!("Smudging file {:?}", &path);

        let Ok(hash) = pointer.hash() else {
            error!(
                "Unable to parse hash {:?} in pointer file for path {:?}",
                pointer.hash_string(),
                path
            );
            return 0;
        };

        let blocks = match self.derive_blocks(&hash).await {
            Ok(b) => b,
            Err(e) => {
                if let Err(e) = writer.send(Err(e)).await {
                    error!("Unable to send smudge error {:?} as channel has closed", e);
                }
                return 0;
            }
        };

        match self
            .data_from_chunks_to_mpsc(blocks, writer, ready, progress_indicator)
            .await
        {
            Ok(r) => {
                debug!("Done smudging file {:?}", &path);
                r
            }
            Err(e) => {
                if let Some(is_ready) = ready {
                    let _ = is_ready.send(true);
                }
                if let Err(e) = writer.send(Err(e)).await {
                    error!("Unable to send smudge error {:?} as channel has closed", e);
                }
                0
            }
        }
    }

    async fn flush(&self) -> Result<()> {
        self.shard_manager.flush().await?;
        Ok(())
    }

    /// To be called at the end of a batch of clean/smudge operations.
    /// Commits all MerkleDB changes to disk.
    pub async fn finalize(&self) -> Result<()> {
        self.flush().await?;
        Ok(())
    }
}

#[cfg(test)]
mod tests {
    use std::io::Read;

    use merkledb::constants::TARGET_CDC_CHUNK_SIZE;
    use tempfile::TempDir;

    use super::data_processing_v1::PointerFileTranslatorV1;
    use crate::constants::*;
    use crate::stream::data_iterators::AsyncFileIterator;

    use super::*;

    #[tokio::test]
    async fn test_smudge_passthrough() {
        // build an input of "hello world"
        let input_bytes: Vec<u8> = "hello world".bytes().collect();
        let input = std::io::Cursor::new(input_bytes.clone());
        let async_input = AsyncFileIterator::new(input, GIT_MAX_PACKET_SIZE);

        // make a translator
        let stagedir = TempDir::new().unwrap();
        let repo = PointerFileTranslatorV1::new_temporary(stagedir.path());

        // smudge the input with passthrough flag set
        let mut output = std::io::Cursor::new(Vec::new());
        repo.smudge_file(&PathBuf::new(), async_input, &mut output, true, None)
            .await
            .unwrap();
        // result should be identical
        let mut output_bytes: Vec<u8> = Vec::new();
        output.set_position(0);
        output.read_to_end(&mut output_bytes).unwrap();
        assert_eq!(input_bytes, output_bytes);
    }

    #[tokio::test]
    async fn test_smudge_passthrough_with_range() {
        // build an input of "hello world"
        let input_bytes: Vec<u8> = "hello world".bytes().collect();
        let input = std::io::Cursor::new(input_bytes.clone());
        let async_input = AsyncFileIterator::new(input, GIT_MAX_PACKET_SIZE);

        // make a translator
        let stagedir = TempDir::new().unwrap();
        let repo = PointerFileTranslatorV1::new_temporary(stagedir.path());

        // smudge the input with passthrough flag set
        let mut output = std::io::Cursor::new(Vec::new());
        repo.smudge_file(
            &PathBuf::new(),
            async_input,
            &mut output,
            true,
            Some((0, 3)),
        )
        .await
        .unwrap();
        // result should be identical
        let mut output_bytes: Vec<u8> = Vec::new();
        output.set_position(0);
        output.read_to_end(&mut output_bytes).unwrap();

        let expected_bytes: Vec<u8> = "hel".bytes().collect();
        assert_eq!(expected_bytes, output_bytes);
    }

    #[tokio::test]
    async fn test_clean_smudge_round_trip_no_small_file() {
        // build an input of "hello world"
        let input_bytes: Vec<u8> = "hello world".bytes().collect();
        let input = std::io::Cursor::new(input_bytes.clone());
        let async_input = AsyncFileIterator::new(input, GIT_MAX_PACKET_SIZE);

        // make a translator, disabling small file
        let stagedir = TempDir::new().unwrap();
        let mut repo = PointerFileTranslatorV2::new_temporary(stagedir.path())
            .await
            .unwrap();
        repo.small_file_threshold = 0;

        // clean the file
        let cleaned = repo.clean_file(&PathBuf::new(), async_input).await.unwrap();
        repo.finalize_cleaning().await.unwrap();
        // check that the cleaned file parses correctly
        let ptr_file = PointerFile::init_from_string(std::str::from_utf8(&cleaned).unwrap(), "");
        assert!(ptr_file.is_valid());

        {
            let clean_cursor = std::io::Cursor::new(cleaned.clone());
            let async_clean_input = AsyncFileIterator::new(clean_cursor, GIT_MAX_PACKET_SIZE);
            // smudge without passthrough flagged
            let mut smudged = std::io::Cursor::new(Vec::new());
            repo.smudge_file(
                &PathBuf::new(),
                async_clean_input,
                &mut smudged,
                false,
                None,
            )
            .await
            .unwrap();
            // result should be identical
            smudged.set_position(0);
            let mut smudged_bytes: Vec<u8> = Vec::new();
            smudged.read_to_end(&mut smudged_bytes).unwrap();
            assert_eq!(input_bytes, smudged_bytes);
        }
        {
            let clean_cursor = std::io::Cursor::new(cleaned.clone());
            let async_clean_input = AsyncFileIterator::new(clean_cursor, GIT_MAX_PACKET_SIZE);
            // smudge with passthrough flagged
            // Since this is a valid pointer file, we should smudge as expected
            let mut smudged = std::io::Cursor::new(Vec::new());
            repo.smudge_file(&PathBuf::new(), async_clean_input, &mut smudged, true, None)
                .await
                .unwrap();
            // result should be identical
            smudged.set_position(0);
            let mut smudged_bytes: Vec<u8> = Vec::new();
            smudged.read_to_end(&mut smudged_bytes).unwrap();
            assert_eq!(input_bytes, smudged_bytes);
        }
        {
            let clean_cursor = std::io::Cursor::new(cleaned.clone());
            let async_clean_input = AsyncFileIterator::new(clean_cursor, GIT_MAX_PACKET_SIZE);
            // smudge with passthrough flagged
            // Since this is a valid pointer file, we should smudge as expected
            let mut smudged = std::io::Cursor::new(Vec::new());
            repo.smudge_file(
                &PathBuf::new(),
                async_clean_input,
                &mut smudged,
                true,
                Some((3, 6)),
            )
            .await
            .unwrap();
            // result should be identical
            smudged.set_position(0);
            let mut smudged_bytes: Vec<u8> = Vec::new();
            smudged.read_to_end(&mut smudged_bytes).unwrap();
            assert_eq!("lo ".bytes().collect::<Vec<u8>>(), smudged_bytes);
        }
    }
    #[tokio::test]
    async fn test_clean_smudge_round_trip_with_constant_file() {
        // build an input of "hello world" repeated
        let input_bytes: Vec<u8> = "hello world! "
            .repeat(2 * TARGET_CDC_CHUNK_SIZE) // make sure it repeats enough times to chunk properly
            .bytes()
            .collect();
        let input = std::io::Cursor::new(input_bytes.clone());
        let async_input = AsyncFileIterator::new(input, GIT_MAX_PACKET_SIZE);

        // make a translator
        let stagedir = TempDir::new().unwrap();
        let repo = PointerFileTranslatorV2::new_temporary(stagedir.path())
            .await
            .unwrap();

        // clean the file
        let cleaned = repo.clean_file(&PathBuf::new(), async_input).await.unwrap();
        repo.finalize_cleaning().await.unwrap();

        let clean_cursor = std::io::Cursor::new(cleaned.clone());
        let async_clean_input = AsyncFileIterator::new(clean_cursor, GIT_MAX_PACKET_SIZE);
        // smudge with passthrough flagged
        let mut smudged = std::io::Cursor::new(Vec::new());
        repo.smudge_file(&PathBuf::new(), async_clean_input, &mut smudged, true, None)
            .await
            .unwrap();
        // result should be identical
        smudged.set_position(0);
        let mut smudged_bytes: Vec<u8> = Vec::new();
        smudged.read_to_end(&mut smudged_bytes).unwrap();
        assert_eq!(input_bytes, smudged_bytes);

        let clean_cursor = std::io::Cursor::new(cleaned.clone());
        let async_clean_input = AsyncFileIterator::new(clean_cursor, GIT_MAX_PACKET_SIZE);
        // smudge with passthrough flagged
        let mut smudged = std::io::Cursor::new(Vec::new());
        repo.smudge_file(
            &PathBuf::new(),
            async_clean_input,
            &mut smudged,
            true,
            Some((3, 6)),
        )
        .await
        .unwrap();
        // result should be identical
        smudged.set_position(0);
        let mut smudged_bytes: Vec<u8> = Vec::new();
        smudged.read_to_end(&mut smudged_bytes).unwrap();
        assert_eq!("lo ".bytes().collect::<Vec<u8>>(), smudged_bytes);
    }
    #[tokio::test]
    async fn test_clean_smudge_round_trip_with_small_file() {
        // build an input of "hello world"
        let input_bytes: Vec<u8> = "hello world".bytes().collect();
        let input = std::io::Cursor::new(input_bytes.clone());
        let async_input = AsyncFileIterator::new(input, GIT_MAX_PACKET_SIZE);

        // make a translator
        let stagedir = TempDir::new().unwrap();
        let repo = PointerFileTranslatorV2::new_temporary(stagedir.path())
            .await
            .unwrap();

        // clean the file
        let cleaned = repo.clean_file(&PathBuf::new(), async_input).await.unwrap();
        repo.finalize_cleaning().await.unwrap();

        let clean_cursor = std::io::Cursor::new(cleaned.clone());
        let async_clean_input = AsyncFileIterator::new(clean_cursor, GIT_MAX_PACKET_SIZE);
        // smudge with passthrough flagged
        let mut smudged = std::io::Cursor::new(Vec::new());
        repo.smudge_file(&PathBuf::new(), async_clean_input, &mut smudged, true, None)
            .await
            .unwrap();
        // result should be identical
        smudged.set_position(0);
        let mut smudged_bytes: Vec<u8> = Vec::new();
        smudged.read_to_end(&mut smudged_bytes).unwrap();
        assert_eq!(input_bytes, smudged_bytes);

        let clean_cursor = std::io::Cursor::new(cleaned.clone());
        let async_clean_input = AsyncFileIterator::new(clean_cursor, GIT_MAX_PACKET_SIZE);
        // smudge with passthrough flagged
        let mut smudged = std::io::Cursor::new(Vec::new());
        repo.smudge_file(
            &PathBuf::new(),
            async_clean_input,
            &mut smudged,
            true,
            Some((3, 6)),
        )
        .await
        .unwrap();
        // result should be identical
        smudged.set_position(0);
        let mut smudged_bytes: Vec<u8> = Vec::new();
        smudged.read_to_end(&mut smudged_bytes).unwrap();
        assert_eq!("lo ".bytes().collect::<Vec<u8>>(), smudged_bytes);
    }

    #[tokio::test]
    async fn test_clean_smudge_round_trip_with_bad_file_lookup() {
        // build an input of "hello world"
        let input_bytes: Vec<u8> = "hello world".bytes().collect();
        let input = std::io::Cursor::new(input_bytes.clone());
        let async_input = AsyncFileIterator::new(input, GIT_MAX_PACKET_SIZE);

        // make a translator
        let stagedir = TempDir::new().unwrap();
        let repo = PointerFileTranslatorV2::new_temporary(stagedir.path())
            .await
            .unwrap();

        // clean the file
        let cleaned = repo.clean_file(&PathBuf::new(), async_input).await.unwrap();
        repo.finalize_cleaning().await.unwrap();

        let clean_cursor = std::io::Cursor::new(cleaned.clone());
        let async_clean_input = AsyncFileIterator::new(clean_cursor, GIT_MAX_PACKET_SIZE);

        // smudge with passthrough flagged
        let mut smudged = std::io::Cursor::new(Vec::new());
        repo.smudge_file(&PathBuf::new(), async_clean_input, &mut smudged, true, None)
            .await
            .unwrap();

        // result should be identical
        smudged.set_position(0);
        let mut smudged_bytes: Vec<u8> = Vec::new();
        smudged.read_to_end(&mut smudged_bytes).unwrap();
        assert_eq!(input_bytes, smudged_bytes);

        let clean_cursor = std::io::Cursor::new(cleaned.clone());
        let async_clean_input = AsyncFileIterator::new(clean_cursor, GIT_MAX_PACKET_SIZE);

        // Now attempt with the lookup cleared.
        repo.shard_manager.clear().await;

        // smudge with passthrough flagged
        let mut smudged = std::io::Cursor::new(Vec::new());
        repo.smudge_file(&PathBuf::new(), async_clean_input, &mut smudged, true, None)
            .await
            .unwrap();

        // result should be identical to the pointer file
        smudged.set_position(0);
        let mut smudged_bytes: Vec<u8> = Vec::new();
        smudged.read_to_end(&mut smudged_bytes).unwrap();
        assert_eq!(cleaned, smudged_bytes);
    }
    #[tokio::test]
    async fn test_clean_smudge_round_trip_with_small_file_range() {
        // build an input of "hello world"
        let input_bytes: Vec<u8> = "hello world hi how are ya".bytes().collect();
        let input = std::io::Cursor::new(input_bytes.clone());
        let async_input = AsyncFileIterator::new(input, GIT_MAX_PACKET_SIZE);

        // make a translator
        let stagedir = TempDir::new().unwrap();
        let repo = PointerFileTranslatorV1::new_temporary(stagedir.path());

        // clean the file
        let cleaned = repo.clean_file(&PathBuf::new(), async_input).await.unwrap();
        repo.finalize_cleaning().await.unwrap();

        let clean_cursor = std::io::Cursor::new(cleaned.clone());
        let async_clean_input = AsyncFileIterator::new(clean_cursor, GIT_MAX_PACKET_SIZE);
        // smudge with passthrough flagged
        let mut smudged = std::io::Cursor::new(Vec::new());
        repo.smudge_file(
            &PathBuf::new(),
            async_clean_input,
            &mut smudged,
            true,
            Some((0, 3)),
        )
        .await
        .unwrap();
        // result should be identical
        smudged.set_position(0);
        let mut smudged_bytes: Vec<u8> = Vec::new();
        smudged.read_to_end(&mut smudged_bytes).unwrap();
        let expected_range: Vec<u8> = "hel".bytes().collect();
        assert_eq!(expected_range, smudged_bytes);

        let clean_cursor = std::io::Cursor::new(cleaned.clone());
        let async_clean_input = AsyncFileIterator::new(clean_cursor, GIT_MAX_PACKET_SIZE);
        let mut smudged = std::io::Cursor::new(Vec::new());
        repo.smudge_file(
            &PathBuf::new(),
            async_clean_input,
            &mut smudged,
            true,
            Some((4, 8)),
        )
        .await
        .unwrap();
        // result should be identical
        smudged.set_position(0);
        let mut smudged_bytes: Vec<u8> = Vec::new();
        smudged.read_to_end(&mut smudged_bytes).unwrap();
        let expected_range = "o wo".bytes().collect::<Vec<u8>>();
        assert_eq!(expected_range, smudged_bytes);

        let clean_cursor = std::io::Cursor::new(cleaned.clone());
        let async_clean_input = AsyncFileIterator::new(clean_cursor, GIT_MAX_PACKET_SIZE);
        let mut smudged = std::io::Cursor::new(Vec::new());
        repo.smudge_file(
            &PathBuf::new(),
            async_clean_input,
            &mut smudged,
            true,
            Some((23, 100)),
        )
        .await
        .unwrap();
        // result should be identical
        smudged.set_position(0);
        let mut smudged_bytes: Vec<u8> = Vec::new();
        smudged.read_to_end(&mut smudged_bytes).unwrap();
        let expected_range = "ya".bytes().collect::<Vec<u8>>();
        assert_eq!(expected_range, smudged_bytes);
    }

    #[tokio::test]
    async fn test_clean_zero_byte_no_small_file() {
        // build an input of "hello world"
        let input_bytes: Vec<u8> = Vec::new();
        let input = std::io::Cursor::new(input_bytes.clone());
        let async_input = AsyncFileIterator::new(input, GIT_MAX_PACKET_SIZE);

        // make a translator
        // we set the small file threshold to 0
        let stagedir = TempDir::new().unwrap();
        let mut repo = PointerFileTranslatorV2::new_temporary(stagedir.path())
            .await
            .unwrap();
        repo.small_file_threshold = 0;

        // clean the file
        let cleaned = repo.clean_file(&PathBuf::new(), async_input).await.unwrap();
        repo.finalize_cleaning().await.unwrap();
        // check that the cleaned file parses correctly
        let ptr_file = PointerFile::init_from_string(std::str::from_utf8(&cleaned).unwrap(), "");
        // the empty file has a merklehash of 0s
        assert_eq!(ptr_file.hash().unwrap(), MerkleHash::default());
        assert!(ptr_file.is_valid());
    }
    #[tokio::test]
    async fn test_clean_zero_byte_with_small_file() {
        // build an input of "hello world"
        let input_bytes: Vec<u8> = Vec::new();
        let input = std::io::Cursor::new(input_bytes.clone());
        let async_input = AsyncFileIterator::new(input, GIT_MAX_PACKET_SIZE);

        // make a translator
        let stagedir = TempDir::new().unwrap();
        let repo = PointerFileTranslatorV2::new_temporary(stagedir.path())
            .await
            .unwrap();

        // clean the file
        let cleaned = repo.clean_file(&PathBuf::new(), async_input).await.unwrap();
        repo.finalize_cleaning().await.unwrap();
        assert_eq!(cleaned, input_bytes);
    }
}<|MERGE_RESOLUTION|>--- conflicted
+++ resolved
@@ -150,13 +150,9 @@
             repo_salt,
             cfg: config.clone(),
             lazyconfig,
-<<<<<<< HEAD
 
             // Only enable this one on always mode.
             enable_global_dedup_queries: matches!(&config.global_dedup_query_policy, GlobalDedupPolicy::Always)
-=======
-            enable_global_dedup_queries: false,
->>>>>>> e4b9b02a
         })
     }
 
@@ -170,10 +166,6 @@
             unreachable!();
         };
         Ok(salt)
-    }
-
-    pub fn set_enable_global_dedup_queries(&mut self, enable: bool) {
-        self.enable_global_dedup_queries = enable;
     }
 
     pub fn set_enable_global_dedup_queries(&mut self, enable: bool) {
@@ -391,24 +383,20 @@
         if let Some(salt_) = self.repo_salt {
             salt = salt_;
             enable_global_dedup = self.enable_global_dedup_queries;
-<<<<<<< HEAD
             debug!("clean_file_and_report_progress: global dedup status = {enable_global_dedup}.");
         } else {
             salt = Default::default();
             enable_global_dedup = false;
             debug!("clean_file_and_report_progress: disabling global dedup, salt not set.");
-=======
-        } else {
-            salt = Default::default();
-            enable_global_dedup = false;
-            info!("clean_file_and_report_progress: disabling global dedup, salt not set.");
->>>>>>> e4b9b02a
-        }
-
-        for processing_iter in 0.. {
-
-            // The first chunk can always be sent to the global dedup processor.
-            let is_first_iteration = processing_iter == 0;
+        }
+            
+        // Last chunk queried.
+        let mut last_chunk_index_queried = isize::MIN; 
+
+        // The main processing loop; go through the whole file.
+        loop {
+            // All the previous chunk are stored here, use it as the global chunk index start. 
+            let global_chunk_index_start = file_hashes.len(); 
 
             // A holder in case we are doing an anylizer processing in the background.
             let mut analyzer_process_handle = None;
@@ -422,10 +410,6 @@
             }
 
             let chunk_hashes = Vec::from_iter(chunks.iter().map(|(c, _)| c.hash));
-            debug!(
-                "clean_file_and_report_progress: retrieved {} new chunks.",
-                chunks.len()
-            );
 
             // Send these chunks to the analyzer if that is needed.
             if let Some(mut analyzers) = analyzer_holder.take() {
@@ -453,35 +437,34 @@
 
             // Do at most two passes; 1) with global dedup querying possibly enabled, and 2) possibly rerunning 
             // if the global dedup query came back with a new shard.
+
             for first_pass in [true, false] {
 
                 // Set up a join set for tracking any global dedup queries.
                 let mut global_dedup_queries = JoinSet::<bool>::new();
 
                 // Now, go through and test all of these for whether or not they can be deduplicated.
-                let mut local_chunk_idx = 0;
-                while local_chunk_idx < chunks.len() {
+                let mut local_chunk_index = 0;
+                while local_chunk_index < chunks.len() {
+                    let global_chunk_index = global_chunk_index_start + local_chunk_index; 
 
                     // First check to see if we don't already know what these blocks are from a previous pass.
-                    if let Some((n_deduped, _)) = &deduped_blocks[local_chunk_idx] {
-                        local_chunk_idx += n_deduped;
+                    if let Some((n_deduped, _)) = &deduped_blocks[local_chunk_index] {
+                        local_chunk_index += n_deduped;
                     } else if let Some((n_deduped, fse)) = self
                         .shard_manager
                         .chunk_hash_dedup_query(
-                            &chunk_hashes[local_chunk_idx..],
+                            &chunk_hashes[local_chunk_index..],
                             Some(&mut shard_dedup_tracker),
                         )
                         .await?
                     {
-<<<<<<< HEAD
                         if !first_pass { 
                             // This means new shards were discovered.
                             debug!("clean_file ({path:?}): {n_deduped} chunks deduped against shard discovered through global dedup.");
                         }
-=======
->>>>>>> e4b9b02a
-                        deduped_blocks[local_chunk_idx] = Some((n_deduped, fse));
-                        local_chunk_idx += n_deduped;
+                        deduped_blocks[local_chunk_index] = Some((n_deduped, fse));
+                        local_chunk_index += n_deduped;
 
                     // Now see if we can issue a background query against the global dedup server to see if 
                     // any shards are present that give us more dedup ability.
@@ -490,48 +473,33 @@
                     // re-querying anything.  Only doing this on the first pass also gaurantees that in the case of errors 
                     // on shard retrieval, we don't get stuck in a loop trying to download and reprocess.
                     } else {
-<<<<<<< HEAD
                                                 
-=======
-                        
->>>>>>> e4b9b02a
-                        if enable_global_dedup                 // Is enabled
-                        && first_pass                             // Have we seen this  
-                        && ( (is_first_iteration && local_chunk_idx == 0) // Query all hashes on first iteration.
-                            || hash_is_global_dedup_eligible(&chunk_hashes[local_chunk_idx]))
+                        if enable_global_dedup          // Is enabled
+                        && first_pass                   // Have we seen this on the previous pass?  If so, skip. 
+                        && ( global_chunk_index == 0    // Query all hashes on first iteration.
+                            || hash_is_global_dedup_eligible(&chunk_hashes[local_chunk_index]))
+                        && (global_chunk_index as isize // Limit by enforcing at least 4MB between chunk queries.
+                            >= last_chunk_index_queried + MIN_SPACING_BETWEEN_GLOBAL_DEDUP_QUERIES as isize)
                         {
                             // Now, query for a global dedup shard in the background to make sure that all the rest of this can continue.
                             let remote_shards = self.remote_shards.clone();
-                            let query_chunk = chunk_hashes[local_chunk_idx];
-<<<<<<< HEAD
+                            let query_chunk = chunk_hashes[local_chunk_index];
                             let path = path.to_owned(); 
 
                             global_dedup_queries.spawn(async move {
                                 
-=======
-
-                            global_dedup_queries.spawn(async move {
->>>>>>> e4b9b02a
                                 let Ok(query_result) = remote_shards.query_dedup_shard_by_chunk(&query_chunk, &salt).await.map_err(|e| {
-                                        warn!("Error encountered attempting to query global dedup table: {e:?}; ignoring.");
+                                     warn!("Error encountered attempting to query global dedup table: {e:?}; ignoring.");
                                         e })
                                 else { return false; };
 
                                 let Some(shard_hash) = query_result else {
-<<<<<<< HEAD
                                     debug!("Queried shard for global dedup with hash {query_chunk:?}; nothing found."); 
-=======
-                                    debug!("Queried shard for dedup with hash {query_chunk:?}; nothing found."); 
->>>>>>> e4b9b02a
                                     return false;
                                 };
 
                                 // Okay, we have something, so go ahead and download it in the background.
-<<<<<<< HEAD
                                 debug!("global dedup: {path:?} deduplicated by shard {}; downloading.", shard_hash.hex());
-=======
-                                info!("Chunk {} deduplicated by shard {}.", query_chunk.hex(), shard_hash.hex());
->>>>>>> e4b9b02a
                                 let Ok(_) = remote_shards.download_and_register_shard(&shard_hash).await.map_err(|e| {
                                     warn!("Error encountered attempting to download and register shard {shard_hash:?} for deduplication : {e:?}; ignoring.");
                                     e }) 
@@ -539,11 +507,12 @@
 
                                 true
                             });
+
+                            last_chunk_index_queried = global_chunk_index as isize 
                         }
 
-                        local_chunk_idx += 1;
+                        local_chunk_index += 1;
                     }
-<<<<<<< HEAD
                 }
 
                 // Now, see if any of the chunk queries have completed.  
@@ -562,30 +531,9 @@
                 }
             };
 
-            // Put everything in a temporary buffer now in case we have to discard it and reprocess the chunks.
+            // Record all the file hashes.  
             file_hashes.extend(chunks.iter().map(|(c, b)| (c.hash, b.len())));
 
-=======
-                }
-
-                // Now, see if any of the chunk queries have completed.  
-                let mut has_new_shards = false; 
-                if first_pass {
-                    while let Some(shard_probe_task) = global_dedup_queries.join_next().await {
-                        has_new_shards |= shard_probe_task?;
-                    }
-                } 
-
-                // If we have no new shards, then we're good to go. 
-                if !has_new_shards {
-                    break; 
-                } 
-            };
-
-            // Put everything in a temporary buffer now in case we have to discard it and reprocess the chunks.
-            file_hashes.extend(chunks.iter().map(|(c, b)| (c.hash, b.len())));
-
->>>>>>> e4b9b02a
             // Now, go through and process all the data.
             let mut cur_idx = 0;
 
@@ -708,7 +656,7 @@
 
         let file_hash = file_node_hash(&file_hashes, &self.repo_salt()?)?;
 
-        // Is the registered already?
+        // Is the file registered already?  If so, nothing needs to be added now.   
         let file_already_registered = match self.remote_shards.smudge_query_policy {
             SmudgeQueryPolicy::LocalFirst | SmudgeQueryPolicy::LocalOnly => self
                 .remote_shards
