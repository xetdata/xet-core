--- conflicted
+++ resolved
@@ -1,6 +1,22 @@
+use std::clone::Clone;
+use std::collections::HashMap;
+use std::ffi::OsStr;
+use std::mem::take;
+use std::ops::DerefMut;
+use std::path::{Path, PathBuf};
+use std::sync::Arc;
+
+use anyhow::anyhow;
+use futures::prelude::stream::*;
+use tokio::sync::mpsc::Sender;
+use tokio::sync::Mutex;
+use tokio::sync::watch;
+use tokio::task::JoinSet;
+use tracing::{debug, error, info, info_span, warn};
+use tracing_futures::Instrument;
+
 use cas::output_bytes;
 use cas_client::*;
-use futures::prelude::stream::*;
 use lazy::lazy_pathlist_config::LazyPathListConfigFile;
 use lazy::lazy_rule_config::LazyStrategy;
 use mdb_shard::cas_structs::{CASChunkSequenceEntry, CASChunkSequenceHeader, MDBCASInfo};
@@ -11,45 +27,29 @@
 use mdb_shard::shard_file_handle::MDBShardFile;
 use mdb_shard::shard_file_manager::ShardFileManager;
 use mdb_shard::shard_file_reconstructor::FileReconstructor;
+use merkledb::*;
 use merkledb::aggregate_hashes::{cas_node_hash, file_node_hash};
 use merkledb::constants::TARGET_CAS_BLOCK_SIZE;
-use merkledb::*;
 use merklehash::MerkleHash;
 use parutils::{BatchedAsyncIterator, BufferedAsyncIterator};
 use progress_reporting::DataProgressReporter;
-use std::clone::Clone;
-use std::collections::HashMap;
-use std::ffi::OsStr;
-use std::mem::take;
-use std::ops::DerefMut;
-use std::path::{Path, PathBuf};
-use std::sync::Arc;
-use tokio::sync::mpsc::Sender;
-use tokio::sync::watch;
-use tokio::sync::Mutex;
-use tokio::task::JoinSet;
-use tracing::{debug, error, info, info_span, warn};
-use tracing_futures::Instrument;
-<<<<<<< HEAD
 use tableau_summary::twb::TwbAnalyzer;
-=======
-use anyhow::anyhow;
-
-use self::remote_shard_interface::GlobalDedupPolicy;
->>>>>>> 5f8295ca
-
-use super::mdb::download_shard;
-use super::remote_shard_interface::{
-    shard_manager_from_config, RemoteShardInterface, SmudgeQueryPolicy,
-};
-use super::small_file_determination::{check_passthrough_status, PassThroughFileStatus};
-use super::*;
+
 use crate::config::XetConfig;
 use crate::constants::*;
 use crate::errors::{convert_cas_error, GitXetRepoError, Result};
 use crate::git_integration::git_repo_salt::RepoSalt;
 use crate::stream::data_iterators::AsyncDataIterator;
 use crate::summaries::*;
+
+use super::*;
+use super::mdb::download_shard;
+use super::remote_shard_interface::{
+    RemoteShardInterface, shard_manager_from_config, SmudgeQueryPolicy,
+};
+use super::small_file_determination::{check_passthrough_status, PassThroughFileStatus};
+
+use self::remote_shard_interface::GlobalDedupPolicy;
 
 #[derive(Default)]
 struct CASDataAggregator {
@@ -91,17 +91,16 @@
 }
 
 impl PointerFileTranslatorV2 {
-
     pub async fn from_config_smudge_only(config: &XetConfig) -> Result<Self> {
         Self::from_config_impl(config, None).await
     }
-    
-    pub async fn from_config(config: &XetConfig, repo_salt : RepoSalt) -> Result<Self> {
+
+    pub async fn from_config(config: &XetConfig, repo_salt: RepoSalt) -> Result<Self> {
         Self::from_config_impl(config, Some(repo_salt)).await
     }
 
     /// Constructor
-    async fn from_config_impl(config: &XetConfig, repo_salt : Option<RepoSalt>) -> Result<Self> {
+    async fn from_config_impl(config: &XetConfig, repo_salt: Option<RepoSalt>) -> Result<Self> {
         let cas_client = create_cas_client(config).await?;
 
         let in_repo = config.repo_path_if_present.is_some();
@@ -113,7 +112,7 @@
                     &config.summarydb,
                     GIT_NOTES_SUMMARIES_REF_NAME,
                 )
-                .await?,
+                    .await?,
             ))
         } else {
             Arc::new(Mutex::new(WholeRepoSummary::empty(&PathBuf::default())))
@@ -127,11 +126,11 @@
                     config,
                     shard_manager.clone(),
                     cas_client.clone(),
-                    salt
+                    salt,
                 )
-                .await? 
-            } else { 
-                RemoteShardInterface::new_query_only(config).await? 
+                    .await?
+            } else {
+                RemoteShardInterface::new_query_only(config).await?
             }
         };
 
@@ -156,7 +155,7 @@
             lazyconfig,
 
             // Only enable this one on always mode.
-            enable_global_dedup_queries: matches!(&config.global_dedup_query_policy, GlobalDedupPolicy::Always)
+            enable_global_dedup_queries: matches!(&config.global_dedup_query_policy, GlobalDedupPolicy::Always),
         })
     }
 
@@ -164,8 +163,8 @@
         self.cfg.repo_path_if_present.is_some()
     }
 
-    pub fn repo_salt(&self) -> Result<RepoSalt> { 
-        let Some(salt) = self.repo_salt else { 
+    pub fn repo_salt(&self) -> Result<RepoSalt> {
+        let Some(salt) = self.repo_salt else {
             Err(anyhow!("Repo salt requested, but not configured. (Non-smudge operation attempted on object configurued for smudge only)."))?;
             unreachable!();
         };
@@ -183,7 +182,7 @@
                 &self.cfg.summarydb,
                 GIT_NOTES_SUMMARIES_REF_NAME,
             )
-            .await?;
+                .await?;
 
             *self.summarydb.lock().await = summarydb;
         }
@@ -203,7 +202,6 @@
     /// New temporary
     #[cfg(test)]
     pub async fn new_temporary(temp_dir: &Path) -> Result<Self> {
-
         use crate::git_integration::git_repo_salt::generate_repo_salt;
         let mut config = XetConfig::empty();
         config.smudge_query_policy = SmudgeQueryPolicy::LocalOnly;
@@ -213,7 +211,7 @@
         let localclient = LocalClient::default();
         let cas = Arc::new(StagingClient::new(Arc::new(localclient), temp_dir));
         let repo_salt = generate_repo_salt()?;
-        
+
         let remote_shard_interface =
             RemoteShardInterface::new(&config, shard_manager.clone(), cas.clone(), repo_salt).await?;
 
@@ -226,7 +224,7 @@
             small_file_threshold: SMALL_FILE_THRESHOLD,
             cas_data: Arc::new(Default::default()),
             repo_salt: Some(repo_salt),
-            cfg: config, 
+            cfg: config,
             lazyconfig: None,
             enable_global_dedup_queries: false,
         })
@@ -279,7 +277,7 @@
                 shard_hash,
                 &self.cfg.merkledb_v2_cache,
             )
-            .await?;
+                .await?;
             let new_shard_sfi_v = self
                 .shard_manager
                 .register_shards_by_path(&[&shard_path], true)
@@ -300,10 +298,10 @@
             .remote_shards
             .get_file_reconstruction_info(file_hash)
             .await?
-        else {
-            warn!("get_hinted_shard_list_for_file: file reconstruction not found; ignoring.");
-            return Ok(<_>::default());
-        };
+            else {
+                warn!("get_hinted_shard_list_for_file: file reconstruction not found; ignoring.");
+                return Ok(<_>::default());
+            };
 
         let Some(shard_hash) = shard_hash_opt else {
             info!("get_hinted_shard_list_for_file: file reconstruction found in non-permanent shard, ignoring.");
@@ -398,14 +396,14 @@
             enable_global_dedup = false;
             debug!("clean_file_and_report_progress: disabling global dedup, salt not set.");
         }
-            
+
         // Last chunk queried.
-        let mut last_chunk_index_queried = isize::MIN; 
+        let mut last_chunk_index_queried = isize::MIN;
 
         // The main processing loop; go through the whole file.
         loop {
             // All the previous chunk are stored here, use it as the global chunk index start. 
-            let global_chunk_index_start = file_hashes.len(); 
+            let global_chunk_index_start = file_hashes.len();
 
             // A holder in case we are doing an anylizer processing in the background.
             let mut analyzer_process_handle = None;
@@ -455,7 +453,7 @@
                 // Now, go through and test all of these for whether or not they can be deduplicated.
                 let mut local_chunk_index = 0;
                 while local_chunk_index < chunks.len() {
-                    let global_chunk_index = global_chunk_index_start + local_chunk_index; 
+                    let global_chunk_index = global_chunk_index_start + local_chunk_index;
 
                     // First check to see if we don't already know what these blocks are from a previous pass.
                     if let Some((n_deduped, _)) = &deduped_blocks[local_chunk_index] {
@@ -468,42 +466,41 @@
                         )
                         .await?
                     {
-                        if !first_pass { 
+                        if !first_pass {
                             // This means new shards were discovered.
                             debug!("clean_file ({path:?}): {n_deduped} chunks deduped against shard discovered through global dedup.");
                         }
                         deduped_blocks[local_chunk_index] = Some((n_deduped, fse));
                         local_chunk_index += n_deduped;
 
-                    // Now see if we can issue a background query against the global dedup server to see if 
-                    // any shards are present that give us more dedup ability.
-                    // 
-                    // If we've already queried these against the global dedup, then we can proceed on without 
-                    // re-querying anything.  Only doing this on the first pass also gaurantees that in the case of errors 
-                    // on shard retrieval, we don't get stuck in a loop trying to download and reprocess.
+                        // Now see if we can issue a background query against the global dedup server to see if
+                        // any shards are present that give us more dedup ability.
+                        //
+                        // If we've already queried these against the global dedup, then we can proceed on without
+                        // re-querying anything.  Only doing this on the first pass also gaurantees that in the case of errors
+                        // on shard retrieval, we don't get stuck in a loop trying to download and reprocess.
                     } else {
-                                                
                         if enable_global_dedup          // Is enabled
-                        && first_pass                   // Have we seen this on the previous pass?  If so, skip. 
-                        && ( global_chunk_index == 0    // Query all hashes on first iteration.
+                            && first_pass                   // Have we seen this on the previous pass?  If so, skip.
+                            && (global_chunk_index == 0    // Query all hashes on first iteration.
                             || hash_is_global_dedup_eligible(&chunk_hashes[local_chunk_index]))
-                        && (global_chunk_index as isize // Limit by enforcing at least 4MB between chunk queries.
+                            && (global_chunk_index as isize // Limit by enforcing at least 4MB between chunk queries.
                             >= last_chunk_index_queried + MIN_SPACING_BETWEEN_GLOBAL_DEDUP_QUERIES as isize)
                         {
                             // Now, query for a global dedup shard in the background to make sure that all the rest of this can continue.
                             let remote_shards = self.remote_shards.clone();
                             let query_chunk = chunk_hashes[local_chunk_index];
-                            let path = path.to_owned(); 
+                            let path = path.to_owned();
 
                             global_dedup_queries.spawn(async move {
-                                
                                 let Ok(query_result) = remote_shards.query_dedup_shard_by_chunk(&query_chunk, &salt).await.map_err(|e| {
-                                     warn!("Error encountered attempting to query global dedup table: {e:?}; ignoring.");
-                                        e })
-                                else { return false; };
+                                    warn!("Error encountered attempting to query global dedup table: {e:?}; ignoring.");
+                                    e
+                                })
+                                    else { return false; };
 
                                 let Some(shard_hash) = query_result else {
-                                    debug!("Queried shard for global dedup with hash {query_chunk:?}; nothing found."); 
+                                    debug!("Queried shard for global dedup with hash {query_chunk:?}; nothing found.");
                                     return false;
                                 };
 
@@ -511,15 +508,16 @@
                                 debug!("global dedup: {path:?} deduplicated by shard {}; downloading.", shard_hash.hex());
                                 let Ok(_) = remote_shards.download_and_register_shard(&shard_hash).await.map_err(|e| {
                                     warn!("Error encountered attempting to download and register shard {shard_hash:?} for deduplication : {e:?}; ignoring.");
-                                    e }) 
-                                else { return false; };
+                                    e
+                                })
+                                    else { return false; };
 
                                 info!("global dedup: New shard {shard_hash:?} can be used for deduplication of {path:?}; reprocessing file.");
 
                                 true
                             });
 
-                            last_chunk_index_queried = global_chunk_index as isize 
+                            last_chunk_index_queried = global_chunk_index as isize
                         }
 
                         local_chunk_index += 1;
@@ -527,16 +525,16 @@
                 }
 
                 // Now, see if any of the chunk queries have completed.  
-                let mut has_new_shards = false; 
+                let mut has_new_shards = false;
                 if first_pass {
                     while let Some(shard_probe_task) = global_dedup_queries.join_next().await {
                         has_new_shards |= shard_probe_task?;
                     }
-                } 
+                }
 
                 // If we have no new shards, then we're good to go. 
                 if !has_new_shards {
-                    break; 
+                    break;
                 } else {
                     info!("New shard(s) available for dedup on {path:?}; reprocessing chunks.");
                 }
@@ -566,7 +564,7 @@
                     if !file_info.is_empty()
                         && file_info.last().unwrap().cas_hash == fse.cas_hash
                         && file_info.last().unwrap().chunk_byte_range_end
-                            == fse.chunk_byte_range_start
+                        == fse.chunk_byte_range_start
                     {
                         // This block is the contiguous continuation of the last entry
                         let last_entry = file_info.last_mut().unwrap();
@@ -605,7 +603,7 @@
                     } else if !file_info.is_empty()
                         && file_info.last().unwrap().cas_hash == MerkleHash::default()
                         && file_info.last().unwrap().chunk_byte_range_end as usize
-                            == cas_data.data.len()
+                        == cas_data.data.len()
                     {
                         // This is the next chunk in the CAS block
                         // we're building, in which case we can just modify the previous entry.
@@ -795,7 +793,7 @@
 
         // Now register any new files as needed.
         for (mut fi, chunk_hash_indices, shard_dedup_tracking) in
-            take(&mut cas_data.pending_file_info)
+        take(&mut cas_data.pending_file_info)
         {
             for i in chunk_hash_indices {
                 debug_assert_eq!(fi.segments[i].cas_hash, MerkleHash::default());
@@ -859,7 +857,7 @@
                 (objr.start as u64, objr.end as u64),
             )
         }))
-        .buffered(MAX_CONCURRENT_DOWNLOADS);
+            .buffered(MAX_CONCURRENT_DOWNLOADS);
 
         while let Some(buf) = strm.next().await {
             let buf = buf?;
@@ -892,7 +890,7 @@
                 (objr.start as u64, objr.end as u64),
             )
         }))
-        .buffered(MAX_CONCURRENT_DOWNLOADS);
+            .buffered(MAX_CONCURRENT_DOWNLOADS);
         let mut is_first = true;
         while let Some(buf) = strm.next().await {
             let buf = buf?;
@@ -1294,14 +1292,15 @@
 mod tests {
     use std::io::Read;
 
+    use tempfile::TempDir;
+
     use merkledb::constants::TARGET_CDC_CHUNK_SIZE;
-    use tempfile::TempDir;
-
-    use super::data_processing_v1::PointerFileTranslatorV1;
+
     use crate::constants::*;
     use crate::stream::data_iterators::AsyncFileIterator;
 
     use super::*;
+    use super::data_processing_v1::PointerFileTranslatorV1;
 
     #[tokio::test]
     async fn test_smudge_passthrough() {
@@ -1346,8 +1345,8 @@
             true,
             Some((0, 3)),
         )
-        .await
-        .unwrap();
+            .await
+            .unwrap();
         // result should be identical
         let mut output_bytes: Vec<u8> = Vec::new();
         output.set_position(0);
@@ -1390,8 +1389,8 @@
                 false,
                 None,
             )
-            .await
-            .unwrap();
+                .await
+                .unwrap();
             // result should be identical
             smudged.set_position(0);
             let mut smudged_bytes: Vec<u8> = Vec::new();
@@ -1426,8 +1425,8 @@
                 true,
                 Some((3, 6)),
             )
-            .await
-            .unwrap();
+                .await
+                .unwrap();
             // result should be identical
             smudged.set_position(0);
             let mut smudged_bytes: Vec<u8> = Vec::new();
@@ -1435,6 +1434,7 @@
             assert_eq!("lo ".bytes().collect::<Vec<u8>>(), smudged_bytes);
         }
     }
+
     #[tokio::test]
     async fn test_clean_smudge_round_trip_with_constant_file() {
         // build an input of "hello world" repeated
@@ -1479,14 +1479,15 @@
             true,
             Some((3, 6)),
         )
-        .await
-        .unwrap();
+            .await
+            .unwrap();
         // result should be identical
         smudged.set_position(0);
         let mut smudged_bytes: Vec<u8> = Vec::new();
         smudged.read_to_end(&mut smudged_bytes).unwrap();
         assert_eq!("lo ".bytes().collect::<Vec<u8>>(), smudged_bytes);
     }
+
     #[tokio::test]
     async fn test_clean_smudge_round_trip_with_small_file() {
         // build an input of "hello world"
@@ -1528,8 +1529,8 @@
             true,
             Some((3, 6)),
         )
-        .await
-        .unwrap();
+            .await
+            .unwrap();
         // result should be identical
         smudged.set_position(0);
         let mut smudged_bytes: Vec<u8> = Vec::new();
@@ -1587,6 +1588,7 @@
         smudged.read_to_end(&mut smudged_bytes).unwrap();
         assert_eq!(cleaned, smudged_bytes);
     }
+
     #[tokio::test]
     async fn test_clean_smudge_round_trip_with_small_file_range() {
         // build an input of "hello world"
@@ -1613,8 +1615,8 @@
             true,
             Some((0, 3)),
         )
-        .await
-        .unwrap();
+            .await
+            .unwrap();
         // result should be identical
         smudged.set_position(0);
         let mut smudged_bytes: Vec<u8> = Vec::new();
@@ -1632,8 +1634,8 @@
             true,
             Some((4, 8)),
         )
-        .await
-        .unwrap();
+            .await
+            .unwrap();
         // result should be identical
         smudged.set_position(0);
         let mut smudged_bytes: Vec<u8> = Vec::new();
@@ -1651,8 +1653,8 @@
             true,
             Some((23, 100)),
         )
-        .await
-        .unwrap();
+            .await
+            .unwrap();
         // result should be identical
         smudged.set_position(0);
         let mut smudged_bytes: Vec<u8> = Vec::new();
@@ -1685,6 +1687,7 @@
         assert_eq!(ptr_file.hash().unwrap(), MerkleHash::default());
         assert!(ptr_file.is_valid());
     }
+
     #[tokio::test]
     async fn test_clean_zero_byte_with_small_file() {
         // build an input of "hello world"
