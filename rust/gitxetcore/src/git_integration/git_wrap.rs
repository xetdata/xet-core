use crate::constants::MINIMUM_GIT_VERSION;
use crate::errors::GitXetRepoError;
use crate::errors::Result;
use crate::git_integration::git_commits::atomic_commit_impl;
use crate::git_integration::git_commits::ManifestEntry;
use git2::Repository;
use itertools::Itertools;
use lazy_static::lazy_static;
use regex::Regex;
use std::path::PathBuf;
use std::process::Child;
use std::process::Command;
use std::process::Output;
use std::str::FromStr;
use std::sync::Arc;
use tracing::error;
use tracing::{debug, info};
use version_compare::Version;

lazy_static! {
    static ref GIT_EXECUTABLE: String = {
        match std::env::var_os("XET_GIT_EXECUTABLE") {
            Some(v) => v.to_str().unwrap().to_owned(),
            None => String::default(),
        }
    };
}

pub fn get_git_executable() -> &'static str {
    if !GIT_EXECUTABLE.is_empty() {
        &(GIT_EXECUTABLE)
    } else {
        "git"
    }
}

/// Sets up the git command to run how the caller chooses.
fn spawn_git_command(
    base_directory: Option<&PathBuf>,
    command: &str,
    args: &[&str],
    env: Option<&[(&str, &str)]>,
    capture_output: bool,
) -> Result<Child> {
    let git_executable = get_git_executable();

    let mut cmd = Command::new(git_executable);

    cmd.arg(command).args(args);
    if let Some(env) = env {
        for (k, v) in env.iter() {
            cmd.env(k, v);
        }
    }

    if let Some(dir) = base_directory {
        debug_assert!(dir.exists());

        cmd.current_dir(dir);
    }
    debug!(
        "Calling git, working dir={:?}, command = git {:?} {:?}, env = {:?}",
        match base_directory {
            Some(bd) => bd.to_owned(),
            None => std::env::current_dir()?,
        },
        &command,
        &args,
        &env
    );

    // Using idea from https://stackoverflow.com/questions/30776520/closing-stdout-or-stdin

    // Disable stdin so it doesn't hang silently in the background.
    cmd.stdin(std::process::Stdio::piped());

    // Set up the command to capture or pass through stdout and stderr
    if capture_output {
        cmd.stdout(std::process::Stdio::piped());
        cmd.stderr(std::process::Stdio::piped());
    } else {
        cmd.stdout(std::process::Stdio::inherit());
        cmd.stderr(std::process::Stdio::inherit());
    }

    // Spawn the child
    let mut child = cmd.spawn()?;

    // Immediately drop the writing end of the stdin pipe; if git attempts to wait on stdin, it will cause an error.
    drop(child.stdin.take());

    Ok(child)
}

/// Calls git directly, piping both stdout and stderr through.  
///
/// The command is run in the directory base_directory.  On nonzero exit status, an error is
/// returned.
#[tracing::instrument(skip_all, err, fields(command = command, ?args))]
pub fn run_git_captured_raw(
    base_directory: Option<&PathBuf>,
    command: &str,
    args: &[&str],
    check_result: bool,
    env: Option<&[(&str, &str)]>,
) -> Result<Output> {
    // Block use of credential manager for this bit.
    let env: Vec<(&str, &str)> = match env {
        Some(d) => {
            let mut dv = Vec::from(d);
            dv.push(("GCM_INTERACTIVE", "never"));
            dv
        }
        None => vec![("GCM_INTERACTIVE", "never")],
    };

    let child = spawn_git_command(base_directory, command, args, Some(&env), true)?;

    let ret = child.wait_with_output()?;

    if check_result {
        if let Some(0) = ret.status.code() {
            Ok(ret)
        } else {
            let res_stdout = std::str::from_utf8(&ret.stdout[..])
                .unwrap_or("<Binary Data>")
                .trim();
            let res_stderr = std::str::from_utf8(&ret.stderr[..])
                .unwrap_or("<Binary Data>")
                .trim();
            Err(GitXetRepoError::Other(format!(
                "Error running git command: git {:?} {:?} err_code={:?}, stdout=\"{:?}\", stderr=\"{:?}\"",
                &command, args.iter().map(|s| format!("\"{s}\"")).join(" "), &ret.status, &res_stdout, &res_stderr
            )))
        }
    } else {
        Ok(ret)
    }
}

/// Calls git directly, piping both stdout and stderr through.  
///
/// The command is run in the directory base_directory.  On nonzero exit status, an error is
/// returned.
#[tracing::instrument(skip_all, err, fields(command = command, ?args))]
pub fn run_git_captured(
    base_directory: Option<&PathBuf>,
    command: &str,
    args: &[&str],
    check_result: bool,
    env: Option<&[(&str, &str)]>,
) -> Result<(Option<i32>, String, String)> {
    let out = run_git_captured_raw(base_directory, command, args, check_result, env)?;

    let res_stdout = std::str::from_utf8(&out.stdout[..])
        .unwrap_or("<Binary Data>")
        .trim();
    let res_stderr = std::str::from_utf8(&out.stderr[..])
        .unwrap_or("<Binary Data>")
        .trim();

    debug!(
        "Git return: status = {:?}, stdout = {:?}, stderr = {:?}.",
        &out.status,
        if res_stdout.len() > 64 {
            format!("{} ... [len={:?}]", &res_stdout[..64], res_stdout.len())
        } else {
            res_stdout.to_owned()
        },
        if res_stderr.len() > 64 {
            format!("{} ... [len={:?}]", &res_stderr[..64], res_stderr.len())
        } else {
            res_stderr.to_owned()
        }
    );

    Ok((
        out.status.code(),
        res_stdout.to_owned(),
        res_stderr.to_owned(),
    ))
}

/// Calls git directly, letting stdout and stderr through to the console
/// (user will see directly see the git output).
///
/// The command is run in the directory base_directory.  On nonzero exit status, an error is
/// returned.
#[tracing::instrument(skip_all, err, fields(command = command, ?args))]
pub fn run_git_passthrough(
    base_directory: Option<&PathBuf>,
    command: &str,
    args: &[&str],
    check_result: bool,
    env: Option<&[(&str, &str)]>,
) -> Result<i32> {
    let mut child = spawn_git_command(base_directory, command, args, env, false)?;

    let status = child.wait()?;

    let ret = status.code();

    match ret {
        Some(0) => Ok(0),
        Some(r) => {
            if check_result {
                Err(GitXetRepoError::Other(format!(
                    "git command returned non-zero exit code: git {:?} {:?} err_code={:?}",
                    &command,
                    args.iter().map(|s| format!("\"{s}\"")).join(" "),
                    &ret
                )))
            } else {
                Ok(r)
            }
        }
        _ => Err(GitXetRepoError::Other(format!(
            "Unknown error running git command: git {:?} {:?}",
            &command,
            args.iter().map(|s| format!("\"{s}\"")).join(" ")
        ))),
    }
}

/// Returns true if the path is a bare repo
pub fn is_bare_repo(start_path: Option<PathBuf>) -> Result<bool> {
    let start_path = match start_path {
        Some(p) => p,
        None => std::env::current_dir()?,
    };
    // check if this is a bare repo
    let capture = run_git_captured(
        Some(&start_path),
        "rev-parse",
        &["--is-bare-repository"],
        false,
        None,
    );
    if let Ok((_, stdout, _)) = capture {
        Ok(stdout == "true")
    } else {
        Ok(false)
    }
}

/// Returns the path of the repository we're operating in.  
///
/// If start_path is given, begin the search from there; otherwise start from the current working directory.
/// If return_gitdir is true, then return the git directory (typically .git/); otherwise, return the top
/// directory of the repo
///
/// If this is a bare repo, return_gitdir is irrelevant; both return_gitdir == true or false
/// will return the same path.
pub fn resolve_repo_path(
    start_path: Option<PathBuf>,
    return_gitdir: bool,
) -> Result<Option<PathBuf>> {
    let start_path = match start_path {
        Some(p) => p,
        None => std::env::current_dir()?,
    };

    // --show-toplevel is fatal for a bare repo
    let is_bare = is_bare_repo(Some(start_path.clone()))?;

    let (err_code, stdout, stderr) = run_git_captured(
        Some(&start_path),
        "rev-parse",
        &[if return_gitdir || is_bare {
            "--git-dir"
        } else {
            "--show-toplevel"
        }],
        false,
        None,
    )?;

    if let Some(0) = err_code {
        let repo_path = PathBuf::from_str(stdout.trim()).unwrap();

        let repo_path = if repo_path.is_absolute() {
            repo_path
        } else {
            start_path.join(repo_path)
        };

        info!("Resolved git repo directory to {:?}.", &repo_path);
        debug_assert!(repo_path.exists());
        Ok(Some(repo_path))
    } else {
        info!(
            "Resolving git repo failed with error code {:?}, stdout = {:?}, stderr = {:?}.",
            &err_code, &stdout, &stderr
        );
        Ok(None)
    }
}

/// Returns the top level path of the repository we're operating in.  
///
/// If start_path is given, begin the search from there; otherwise start from the current working directory.
pub fn get_repo_path(start_path: Option<PathBuf>) -> Result<Option<PathBuf>> {
    resolve_repo_path(start_path, false)
}

/// Returns the git directory of the repository we're operating in.  
///
/// If start_path is given, begin the search from there; otherwise start from the current working directory.
pub fn get_git_path(start_path: Option<PathBuf>) -> Result<Option<PathBuf>> {
    resolve_repo_path(start_path, true)
}
/// Given a repo directory, determine the git path reliably.
pub fn get_git_dir_from_repo_path(repo_path: &PathBuf) -> Result<PathBuf> {
    let git_path = PathBuf::from_str(
        &run_git_captured(Some(repo_path), "rev-parse", &["--git-dir"], true, None)?.1,
    )
    .unwrap();

    Ok(if git_path.is_absolute() {
        git_path
    } else {
        repo_path.join(git_path)
    })
}

// Version checking information.

lazy_static! {
    static ref GIT_NO_VERSION_CHECK: bool = {
        match std::env::var_os("XET_NO_GIT_VERSION_CHECK") {
            Some(v) => v != "0",
            None => false,
        }
    };
}

lazy_static! {
    static ref GIT_VERSION_REGEX: Regex = Regex::new(r"^.*version ([0-9\\.a-zA-Z]+).*$").unwrap();
}

// Tools to retrieve and check the git version.
fn get_git_version() -> Result<String> {
    let raw_version_string = run_git_captured(None, "--version", &[], true, None)?.1;

    let captured_text = match GIT_VERSION_REGEX.captures(&raw_version_string) {
        Some(m) => m,
        None => {
            return Err(GitXetRepoError::Other(format!(
                "Error: cannot parse version string {raw_version_string:?}."
            )));
        }
    };

    let version = captured_text.get(1).unwrap().as_str();

    Ok(version.to_owned())
}

fn verify_git_version(version: &str) -> bool {
    let vv_test = match Version::from(version) {
        Some(v) => v,
        None => {
            error!("Could not parse \"{}\" as a version string.", version);
            return false;
        }
    };

    let vv_min = Version::from(MINIMUM_GIT_VERSION).unwrap();

    if vv_test >= vv_min {
        info!("Current git version {:?} acceptable.", &version);
        true
    } else {
        error!(
            "Git version {:?} does not meet minimum requirements.",
            &version
        );
        false
    }
}

lazy_static! {
    static ref GIT_VERSION_CHECK_PASSED: bool = {
        if *GIT_NO_VERSION_CHECK {
            true
        } else {
            match get_git_version() {
                Err(_) => false,
                Ok(v) => verify_git_version(&v),
            }
        }
    };
}

pub fn perform_git_version_check() -> Result<()> {
    if *GIT_VERSION_CHECK_PASSED {
        Ok(())
    } else {
        // There's a reason it's wrong, but perform the version checking again in case there's an error or other issue.
        let version = get_git_version()?;
        if verify_git_version(&version) {
            Ok(())
        } else {
            Err(GitXetRepoError::Other(format!("Only git version 2.29 or later is compatible with git-xet.  Please upgrade your version of git. (Installed version = {}", &version)))
        }
    }
}

/// Add files to a repo by directly going to the index.  Works on regular or bare repos.  Will not change checked-out
/// files.
///
/// If the branch_name is given, the commit will be added to that branch.  If branch_name is None, than HEAD will be used.
/// If main_branch_name_if_empty_repo is given, then a branch will be created containing only this commit if there are no
/// branches in the repo.
pub fn create_commit(
    repo: &Arc<Repository>,
    branch_name: Option<&str>,
    commit_message: &str,
    files: &[(&str, &[u8])],
    main_branch_name_if_empty_repo: Option<&str>, // If given, make sure the repo has at least one branch
) -> Result<()> {
    let default_branch = main_branch_name_if_empty_repo.unwrap_or("main");

    let branch_name = branch_name.unwrap_or("HEAD");

    let mut _head = None;

    // Create the commit
<<<<<<< HEAD
    let refname = {
        if branch_name != "HEAD" {
            branch_name
        } else if !repo.branches(None)?.any(|_| true) {
            info!("git_wrap:create_commit: Setting HEAD to point to new branch {default_branch}.");
            default_branch
        } else {
            _head = repo.head().ok();
            _head
                .as_ref()
                .and_then(|r| r.name())
                .unwrap_or(default_branch)
=======
    let (refname, mut set_head) = {
        if branch_name != "HEAD" {
            (branch_name, false)
        } else if !repo.branches(None)?.any(|_| true) {
            info!("git_wrap:create_commit: Setting HEAD to point to new branch {default_branch}.");
            (default_branch, true)
        } else {
            _head = repo.head().ok();
            (
                _head
                    .as_ref()
                    .and_then(|r| r.name())
                    .unwrap_or(default_branch),
                false,
            )
>>>>>>> f8c68e5a
        }
    };

    // If the reference doesn't exist, create a new branch with that.
    if !refname.starts_with("refs/") {
        // See if it's a branch
<<<<<<< HEAD
        if let Err(_) = repo.find_branch(refname, git2::BranchType::Local) {
            // The branch does not exist, create it from HEAD.
            if let Ok(commit) = repo.head().and_then(|r| r.peel_to_commit()) {
                repo.branch(refname, &commit, false)?;
=======
        if repo.find_branch(refname, git2::BranchType::Local).is_err() {
            // The branch does not exist, create it from HEAD if it exists.  Otherwise, set head later
            if let Ok(commit) = repo.head().and_then(|r| r.peel_to_commit()) {
                repo.branch(refname, &commit, false)?;
            } else {
                set_head = true;
>>>>>>> f8c68e5a
            }
        }
    }

    debug!("git_wrap:create_commit: update_ref = {refname:?}");

    let config = git2::Config::open_default()?;

    // Retrieve the user's name and email
    let user_name = config.get_string("user.name")?;
    let user_email = config.get_string("user.email")?;

    let (refname, _) = atomic_commit_impl(
        repo,
        files
<<<<<<< HEAD
            .into_iter()
=======
            .iter()
>>>>>>> f8c68e5a
            .map(|(name, data)| ManifestEntry::Upsert {
                file: name.into(),
                modeexec: false,
                content: (*data).into(),
                githash_content: None,
            })
            .collect(),
<<<<<<< HEAD
        &refname,
=======
        refname,
>>>>>>> f8c68e5a
        commit_message,
        &user_name,
        &user_email,
        true,
    )?;

<<<<<<< HEAD
    repo.set_head(&refname)?;
=======
    if set_head {
        repo.set_head(&refname)?;
    }
>>>>>>> f8c68e5a

    Ok(())
}

/// Read a file from the repo directly from the index.  If the branch is not given, then HEAD is used.  
pub fn read_file_from_repo(
    repo: &Arc<Repository>,
    file_path: &str,
    branch: Option<&str>,
) -> Result<Option<Vec<u8>>> {
    // Resolve HEAD or the specified branch to the corresponding commit
    let (_reference_name, commit) = match branch {
        Some(branch_name) => {
            let reference_name = format!("refs/heads/{}", branch_name);
            let reference = repo.find_reference(&reference_name)?;
            (reference_name, reference.peel_to_commit()?)
        }
        None => {
            let Ok(head) = repo.head() else {
                return Ok(None);
            };
            ("HEAD".to_owned(), head.peel_to_commit()?)
        }
    };

    if let Some(blob) = 'a: {
        if let Ok(tree) = commit.tree() {
            if let Ok(entry) = tree.get_path(std::path::Path::new(file_path)) {
                if entry.kind() == Some(git2::ObjectType::Blob) {
                    if let Ok(blob) = repo.find_blob(entry.id()) {
                        break 'a Some(blob);
                    }
                }
            }
        }

        None
    } {
        let ret: Vec<u8> = blob.content().into();

        #[cfg(debug_assertions)]
        {
            let git_out = run_git_captured_raw(
                Some(&repo.path().to_path_buf()),
                "show",
                &[&format!("{_reference_name}:{file_path}")],
                false,
                None,
            )?;
            debug_assert_eq!(git_out.status.code(), Some(0));

            if git_out.stdout != ret {
                let content = std::str::from_utf8(&ret[..]).unwrap_or("<Binary Data>");
                let res_stdout =
                    std::str::from_utf8(&git_out.stdout[..]).unwrap_or("<Binary Data>");
                let res_stderr =
                    std::str::from_utf8(&git_out.stderr[..]).unwrap_or("<Binary Data>");

                panic!("Not equal: (retrieved) '{content:?}' != '{res_stdout:?}', error={res_stderr:?}");
            }
            debug_assert_eq!(git_out.status.code(), Some(0));
        }

        Ok(Some(ret))
    } else {
        #[cfg(debug_assertions)]
        {
            let git_out = run_git_captured_raw(
                Some(&repo.path().to_path_buf()),
                "show",
                &[&format!("{_reference_name}:{file_path}")],
                false,
                None,
            )?;
            debug_assert!(git_out.stdout.is_empty());
            debug_assert_ne!(git_out.status.code(), Some(0));
        }

        Ok(None)
    }
}

#[cfg(test)]
mod git_repo_tests {
    use super::*;
    use tempfile::TempDir;

    use crate::git_integration::git_repo::open_libgit2_repo;

    #[test]
    fn test_direct_repo_read_write_branches() -> anyhow::Result<()> {
        // Create a temporary directory
        let tmp_repo = TempDir::new().unwrap();
        let tmp_repo_path = tmp_repo.path().to_path_buf();

        let _ = run_git_captured(Some(&tmp_repo_path), "init", &["--bare"], true, None)?;

        let repo = open_libgit2_repo(Some(&tmp_repo_path))?;

        let file_1 = "Random Content 1".as_bytes();
        let file_2 = "Random Content 2".as_bytes();
        let file_2b = "Random Content 2b".as_bytes();
        let file_2c = "Random Content 2c".as_bytes();
        let file_3 = "Random Content 3".as_bytes();

        create_commit(
            &repo,
            None,
            "Test commit",
            &[("file_1.txt", file_1), ("file_2.txt", file_2)],
            None,
        )?;

        // Make sure that we can get those back
        let file_1_read = read_file_from_repo(&repo, "file_1.txt", None)?.unwrap();
        let file_2_read = read_file_from_repo(&repo, "file_2.txt", None)?.unwrap();

        assert_eq!(file_1, file_1_read);
        assert_eq!(file_2, file_2_read);

        // Make sure we can overwrite things correctly.
        create_commit(
            &repo,
            None,
            "Test commit updated",
            &[("file_2.txt", file_2b)],
            None,
        )?;
        let file_1_read = read_file_from_repo(&repo, "file_1.txt", None)?.unwrap();
        let file_2_read = read_file_from_repo(&repo, "file_2.txt", None)?.unwrap();

        assert_eq!(file_1, file_1_read);
        assert_eq!(file_2b, file_2_read);

        // Now write to a specified branch.  This branch doesn't exist, so it should create a new branch off of main
        create_commit(
            &repo,
            Some("my_branch"),
            "Test commit",
            &[("file_3.txt", file_3)],
            None,
        )?;

        // Read this off of HEAD
        let file_1_read = read_file_from_repo(&repo, "file_1.txt", None)?.unwrap();
        let file_2_read = read_file_from_repo(&repo, "file_2.txt", None)?.unwrap();
        let file_3_read = read_file_from_repo(&repo, "file_3.txt", Some("my_branch"))?.unwrap();
        assert_eq!(file_1, file_1_read);
        assert_eq!(file_2b, file_2_read);
        assert_eq!(file_3, file_3_read);

        // Read this off of the branch name
        let file_1_read = read_file_from_repo(&repo, "file_1.txt", Some("my_branch"))?.unwrap();
        let file_2_read = read_file_from_repo(&repo, "file_2.txt", Some("my_branch"))?.unwrap();
        let file_3_read = read_file_from_repo(&repo, "file_3.txt", Some("my_branch"))?.unwrap();
        assert_eq!(file_1, file_1_read);
        assert_eq!(file_2b, file_2_read);
        assert_eq!(file_3, file_3_read);

        // Make sure main doesn't change
        let file_1_read = read_file_from_repo(&repo, "file_1.txt", Some("main"))?.unwrap();
        let file_2_read = read_file_from_repo(&repo, "file_2.txt", Some("main"))?.unwrap();
        let file_3_query = read_file_from_repo(&repo, "file_3.txt", Some("main"))?;
        assert_eq!(file_1, file_1_read);
        assert_eq!(file_2b, file_2_read);
        assert!(file_3_query.is_none());

        // Write to main, overwrite
        create_commit(
            &repo,
            Some("main"),
            "Test commit",
            &[("file_2.txt", file_2c)],
            None,
        )?;
        let file_1_read = read_file_from_repo(&repo, "file_1.txt", Some("main"))?.unwrap();
        let file_2_read = read_file_from_repo(&repo, "file_2.txt", Some("main"))?.unwrap();
        let file_3_query = read_file_from_repo(&repo, "file_3.txt", Some("main"))?;
        assert_eq!(file_1, file_1_read);
        assert_eq!(file_2c, file_2_read);
        assert!(file_3_query.is_none());

        Ok(())
    }

    #[test]
    fn test_repo_respect_delete() -> anyhow::Result<()> {
        // Create a temporary directory
        let tmp_repo = TempDir::new().unwrap();
        let tmp_repo_path = tmp_repo.path().to_path_buf();
        let tmp_repo_1_path = tmp_repo.path().join("repo_1");
        std::fs::create_dir_all(&tmp_repo_1_path)?;

        let _ = run_git_captured(Some(&tmp_repo_1_path), "init", &["--bare"], true, None)?;

        let repo_1 = open_libgit2_repo(Some(&tmp_repo_1_path))?;

        let file_1 = "Random Content 1".as_bytes();
        let file_2 = "Random Content 2".as_bytes();
        let file_2b = "Random Content 2b".as_bytes();
        let file_3 = "Random Content 3".as_bytes();
        let file_4 = "Random Content 4".as_bytes();

        create_commit(
            &repo_1,
            None,
            "Test commit",
            &[
                ("file_1.txt", file_1),
                ("file_2.txt", file_2),
                ("file_3.txt", file_3),
            ],
            None,
        )?;
        let file_1_read = read_file_from_repo(&repo_1, "file_1.txt", None)?.unwrap();
        assert_eq!(file_1, file_1_read);

        // Now clone and check the new version works on mirrored repos
        let _ = run_git_captured(
            Some(&tmp_repo_path),
            "clone",
            &["repo_1", "repo_2"],
            true,
            None,
        )?;
        let tmp_repo_2_path = tmp_repo.path().join("repo_2");

        // Now, add a file, change a file, delete one of the files, commit, and push the change back.
        let _ = run_git_captured(Some(&tmp_repo_2_path), "rm", &["file_1.txt"], true, None)?;
        std::fs::write(tmp_repo_2_path.join("file_2.txt"), file_2b)?;
        let _ = run_git_captured(Some(&tmp_repo_2_path), "add", &["file_2.txt"], true, None)?;
        std::fs::write(tmp_repo_2_path.join("file_4.txt"), file_4)?;
        let _ = run_git_captured(Some(&tmp_repo_2_path), "add", &["file_4.txt"], true, None)?;
        let _ = run_git_captured(
            Some(&tmp_repo_2_path),
            "commit",
            &["-m", "Update."],
            true,
            None,
        )?;
        let _ = run_git_captured(
            Some(&tmp_repo_2_path),
            "push",
            &["origin", "main"],
            true,
            None,
        )?;

        // Now verify all the original things there.
        assert!(read_file_from_repo(&repo_1, "file_1.txt", None)?.is_none());

        let file_2_read = read_file_from_repo(&repo_1, "file_2.txt", None)?.unwrap();
        assert_eq!(file_2b, file_2_read);

        let file_3_read = read_file_from_repo(&repo_1, "file_3.txt", None)?.unwrap();
        assert_eq!(file_3, file_3_read);

        let file_4_read = read_file_from_repo(&repo_1, "file_4.txt", None)?.unwrap();
        assert_eq!(file_4, file_4_read);
        Ok(())
    }

    #[test]
    fn test_repo_read_write_through_mirror_push() -> anyhow::Result<()> {
        // Create a temporary directory
        let tmp_repo = TempDir::new().unwrap();
        let tmp_repo_path = tmp_repo.path().to_path_buf();
        let tmp_repo_1_path = tmp_repo.path().join("repo_1");
        std::fs::create_dir_all(&tmp_repo_1_path)?;

        let _ = run_git_captured(Some(&tmp_repo_1_path), "init", &["--bare"], true, None)?;

        let repo_1 = open_libgit2_repo(Some(&tmp_repo_1_path))?;

        let file_1 = "Random Content 1".as_bytes();
        let file_2 = "Random Content 2".as_bytes();

        create_commit(
            &repo_1,
            None,
            "Test commit",
            &[("file_1.txt", file_1)],
            None,
        )?;
        let file_1_read = read_file_from_repo(&repo_1, "file_1.txt", None)?.unwrap();
        assert_eq!(file_1, file_1_read);

        // Now clone and check the new version works on bare clones
        let _ = run_git_captured(
            Some(&tmp_repo_path),
            "clone",
            &["--bare", "repo_1", "repo_2"],
            true,
            None,
        )?;
        let tmp_repo_2_path = tmp_repo.path().join("repo_2");

        let repo_2 = open_libgit2_repo(Some(&tmp_repo_2_path))?;

        create_commit(
            &repo_2,
            None,
            "Test commit 2",
            &[("file_2.txt", file_2)],
            None,
        )?;

        // Make sure that we can get those back (doesn't have to be bare here)
        let file_1_read = read_file_from_repo(&repo_2, "file_1.txt", None)?.unwrap();
        let file_2_read = read_file_from_repo(&repo_2, "file_2.txt", None)?.unwrap();

        assert_eq!(file_1, file_1_read);
        assert_eq!(file_2, file_2_read);

        // Now, can we push back?
        let _ = run_git_captured(
            Some(&tmp_repo_2_path),
            "push",
            &["--force", "origin", "main"],
            true,
            None,
        )?;

        // Make sure that all the files are still there after the push.
        let file_1_read = read_file_from_repo(&repo_1, "file_1.txt", None)?.unwrap();
        let file_2_read = read_file_from_repo(&repo_1, "file_2.txt", None)?.unwrap();

        assert_eq!(file_1, file_1_read);
        assert_eq!(file_2, file_2_read);

        Ok(())
    }
}<|MERGE_RESOLUTION|>--- conflicted
+++ resolved
@@ -426,20 +426,6 @@
     let mut _head = None;
 
     // Create the commit
-<<<<<<< HEAD
-    let refname = {
-        if branch_name != "HEAD" {
-            branch_name
-        } else if !repo.branches(None)?.any(|_| true) {
-            info!("git_wrap:create_commit: Setting HEAD to point to new branch {default_branch}.");
-            default_branch
-        } else {
-            _head = repo.head().ok();
-            _head
-                .as_ref()
-                .and_then(|r| r.name())
-                .unwrap_or(default_branch)
-=======
     let (refname, mut set_head) = {
         if branch_name != "HEAD" {
             (branch_name, false)
@@ -455,26 +441,18 @@
                     .unwrap_or(default_branch),
                 false,
             )
->>>>>>> f8c68e5a
         }
     };
 
     // If the reference doesn't exist, create a new branch with that.
     if !refname.starts_with("refs/") {
         // See if it's a branch
-<<<<<<< HEAD
-        if let Err(_) = repo.find_branch(refname, git2::BranchType::Local) {
-            // The branch does not exist, create it from HEAD.
-            if let Ok(commit) = repo.head().and_then(|r| r.peel_to_commit()) {
-                repo.branch(refname, &commit, false)?;
-=======
         if repo.find_branch(refname, git2::BranchType::Local).is_err() {
             // The branch does not exist, create it from HEAD if it exists.  Otherwise, set head later
             if let Ok(commit) = repo.head().and_then(|r| r.peel_to_commit()) {
                 repo.branch(refname, &commit, false)?;
             } else {
                 set_head = true;
->>>>>>> f8c68e5a
             }
         }
     }
@@ -490,11 +468,7 @@
     let (refname, _) = atomic_commit_impl(
         repo,
         files
-<<<<<<< HEAD
-            .into_iter()
-=======
             .iter()
->>>>>>> f8c68e5a
             .map(|(name, data)| ManifestEntry::Upsert {
                 file: name.into(),
                 modeexec: false,
@@ -502,24 +476,16 @@
                 githash_content: None,
             })
             .collect(),
-<<<<<<< HEAD
-        &refname,
-=======
         refname,
->>>>>>> f8c68e5a
         commit_message,
         &user_name,
         &user_email,
         true,
     )?;
 
-<<<<<<< HEAD
-    repo.set_head(&refname)?;
-=======
     if set_head {
         repo.set_head(&refname)?;
     }
->>>>>>> f8c68e5a
 
     Ok(())
 }
