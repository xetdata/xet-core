--- conflicted
+++ resolved
@@ -1860,19 +1860,10 @@
 
     async fn set_repo_mdb(&self, version: &ShardVersion) -> Result<()> {
         if self.mdb_version > *version {
-<<<<<<< HEAD
-            return Err(GitXetRepoError::from(MDBShardError::ShardVersionError(
-                format!(
-                    "illegal to downgrade Merkle DB from {:?} to {version:?}",
-                    self.mdb_version
-                ),
-            )));
-=======
             Err(MDBShardError::ShardVersionError(format!(
                 "illegal to downgrade Merkle DB from {:?} to {version:?}",
                 self.mdb_version
             )))?;
->>>>>>> 80fa9508
         }
 
         if self.mdb_version < *version {
@@ -1880,16 +1871,8 @@
             let mut v = *version;
             while let Some(lower_version) = v.get_lower() {
                 if !self.check_merkledb_is_empty(&lower_version).await? {
-<<<<<<< HEAD
-                    return Err(GitXetRepoError::from(MDBShardError::ShardVersionError(
-                        format!(
-                    "failed to set Merkle DB version to {version:?} because Merkle DB is not empty"
-                ),
-                    )));
-=======
                     Err(MDBShardError::ShardVersionError(format!(
                         "failed to set Merkle DB version to {version:?} because Merkle DB is not empty")))?;
->>>>>>> 80fa9508
                 }
                 v = lower_version;
             }
