use anyhow::Context;
use is_executable::IsExecutable;
<<<<<<< HEAD
use mdb_shard::shard_version::MDBShardVersion;
=======
use mdb_shard::error::MDBShardError;
use mdb_shard::shard_version::ShardVersion;
>>>>>>> 8cc68097
use std::collections::{HashMap, HashSet};
use std::fs::create_dir_all;
#[cfg(unix)]
use std::fs::Permissions;
use std::fs::{self, File, OpenOptions};
#[cfg(unix)]
use std::os::unix::prelude::PermissionsExt;

use std::io::Write;
use std::path::Path;
use std::path::PathBuf;

use crate::config::ConfigGitPathOption;
use crate::config::{remote_to_repo_info, XetConfig};
use git2::Repository;
use lazy_static::lazy_static;
use regex::Regex;
use tracing::{debug, error, info, warn};

use crate::constants::*;
use crate::data_processing::PointerFileTranslator;
use crate::errors::GitXetRepoError::{self, RepoHasNoRemotes};
use crate::errors::Result;
use crate::git_integration::git_wrap;
use crate::merkledb_plumb::{
    self, check_merklememdb_is_empty, merge_merkledb_from_git, update_merkledb_to_git,
};
use crate::merkledb_shard_plumb;
use crate::summaries_plumb::{merge_summaries_from_git, update_summaries_to_git};

use super::git_notes_wrapper::GitNotesWrapper;

// For each reference update that was added to the transaction, the hook receives
// on standard input a line of the format:
//
//    <old-value> SP <new-value> SP <ref-name> LF
//
// where <old-value> is the old object name passed into the reference transaction,
// <new-value> is the new object name to be stored in the ref and <ref-name> is
// the full name of the ref.
lazy_static! {
    static ref REF_REGEX: Regex =
        Regex::new(r"^[^ ]+ +[^ ]+ +refs/remotes/([^/]+)/?([^ ]*)$").unwrap();
}

fn reference_transaction_hook_regex() -> &'static Regex {
    &REF_REGEX
}

///////////////////////////
// Git attributes.
const GITATTRIBUTES_CONTENT: &str =
    "* filter=xet diff=xet merge=xet -text\n*.gitattributes filter=\n*.xet/** filter=\n";
lazy_static! {
    static ref GITATTRIBUTES_TEST_REGEX: Regex = Regex::new(
        r"(^\* filter=xet.* -text$)|(^\*\.gitattributes filter=$)|(^\*\.xet/\*\* filter=$)"
    )
    .unwrap();
}

const PREPUSH_HOOK_CONTENT: &str =
    "git-xet hooks pre-push-hook --remote \"$1\" --remote-loc \"$2\"\n";
const REFERENCE_TRANSACTION_HOOK_CONTENT: &str =
    "git-xet hooks reference-transaction-hook --action \"$1\"\n";

// Provides a mechanism to lock files that can often be modifiied, such as hooks,
// .gitattributes, etc.  Normally our mechanisms should handle all these files
// automatically, but this provides a way to force files to never change.  Adding
// in the comment text:
//
// # XET LOCK
//
// On any line in the file, and the file will never change.
//
lazy_static! {
    static ref CONTENT_LOCKING_REGEX: Regex = Regex::new(r".*XET +LOCK.*").unwrap();
}
/// Returns true if the locking text `# XET LOCK` appears in the text, and false otherwise.
fn file_content_contains_lock(content: &str) -> bool {
    CONTENT_LOCKING_REGEX.is_match(content)
}

pub fn is_user_identity_set(path: Option<PathBuf>) -> std::result::Result<bool, git2::Error> {
    let (_, username, _) =
        git_wrap::run_git_captured(path.as_ref(), "config", &["user.name"], false, None).map_err(
            |e| git2::Error::from_str(&format!("Error retrieving config setting user.name: {e:?}")),
        )?;

    let (_, email, _) =
        git_wrap::run_git_captured(path.as_ref(), "config", &["user.email"], false, None).map_err(
            |e| {
                git2::Error::from_str(&format!(
                    "Error retrieving config setting user.email: {e:?}"
                ))
            },
        )?;

    Ok(!(username.trim().is_empty() || email.trim().is_empty()))
}

pub fn verify_user_config(path: Option<PathBuf>) -> std::result::Result<(), git2::Error> {
    if !is_user_identity_set(path)? {
        return Err(git2::Error::from_str(
            "Configure your Git user name and email before running git-xet commands. \
\n\n  git config --global user.name \"<Name>\"\n  git config --global user.email \"<Email>\"",
        ));
    }

    Ok(())
}

// Map from MDB version to ref notes canonical name
fn get_merkledb_notes_name(version: &MDBShardVersion) -> &'static str {
    match version {
        MDBShardVersion::V1 => GIT_NOTES_MERKLEDB_V1_REF_NAME,
        MDBShardVersion::V2 => GIT_NOTES_MERKLEDB_V2_REF_NAME,
    }
}

<<<<<<< HEAD
pub fn get_mdb_version(git_dir: &Path) -> Result<MDBShardVersion> {
=======
pub fn get_mdb_version(repo_path: &Path) -> Result<ShardVersion> {
>>>>>>> 8cc68097
    let v = merkledb_shard_plumb::match_repo_mdb_version(
        repo_path,
        get_merkledb_notes_name,
        MDBShardVersion::get_max(),
    )?;
    Ok(v)
}

/// Open the repo using libgit2
pub fn open_libgit2_repo(
    repo_path: Option<PathBuf>,
) -> std::result::Result<Repository, git2::Error> {
    let repo = match &repo_path {
        Some(path) => Repository::discover(path)?,
        None => Repository::open_from_env()?,
    };

    // Now, need to check some things that can mess libgit up in various testing
    // situations.
    verify_user_config(repo_path)?;

    Ok(repo)
}

// Salt is 256-bit in length.
pub const REPO_SALT_LEN: usize = 32;

// Read one blob from the notesref as salt.
// Return error if find more than one note.
pub fn read_repo_salt(git_dir: &Path) -> Result<Vec<u8>> {
    let notesref = GIT_NOTES_REPO_SALT_REF_NAME;

    let repo = GitNotesWrapper::open(git_dir.to_path_buf(), notesref)
        .with_context(|| format!("Unable to access git notes at {notesref:?}"))?;

    let mut iter = repo.notes_content_iterator()?;
    let (_, salt) = iter
        .next()
        .ok_or_else(|| GitXetRepoError::Other("fail to read a repo salt".to_owned()))?;

    if salt.len() != REPO_SALT_LEN {
        return Err(GitXetRepoError::Other(format!(
            "mismatch repo salt length from notes: {:?}",
            salt.len()
        )));
    }

    if iter.count() != 0 {
        return Err(GitXetRepoError::Other(
            "find more than one repo salt".to_owned(),
        ));
    }

    Ok(salt)
}

pub struct GitRepo {
    #[allow(dead_code)]
    pub repo: Repository,
    xet_config: XetConfig,
    pub repo_dir: PathBuf,
    pub git_dir: PathBuf,
    pub mdb_version: MDBShardVersion,
    pub merkledb_file: PathBuf,
    pub merkledb_v2_cache_dir: PathBuf,
    pub merkledb_v2_session_dir: PathBuf,
    pub summaries_file: PathBuf,
    pub cas_staging_path: PathBuf,
}

impl GitRepo {
    /// loads the current repository
    fn load_repo(repo_dir: Option<&Path>) -> std::result::Result<Repository, git2::Error> {
        match repo_dir {
            Some(path) => {
                if *path == PathBuf::default() {
                    open_libgit2_repo(None)
                } else {
                    open_libgit2_repo(Some(path.to_path_buf()))
                }
            }
            None => open_libgit2_repo(None),
        }
    }

    fn repo_dir_from_repo(repo: &Repository) -> PathBuf {
        match repo.workdir() {
            Some(p) => p,
            None => repo.path(), // When it's a bare directory
        }
        .to_path_buf()
    }

    /// Open the repository, assuming that the current directory is itself in the repository.
    ///
    /// If we are running in a way that is not associated with a repo, then the XetConfig path
    /// will be
    pub fn open(config: XetConfig) -> Result<Self> {
        let repo = Self::load_repo(Some(config.repo_path()?))?;

        let git_dir = repo.path().to_path_buf();
        let repo_dir = Self::repo_dir_from_repo(&repo);
        info!(
            "XET: Opening git repo at {:?}, git_dir = {:?}.",
            repo_dir, git_dir
        );

        let mdb_version = get_mdb_version(&repo_dir)?;

        let merkledb_file = {
            if config.merkledb == PathBuf::default() {
                git_dir.join(MERKLEDBV1_PATH_SUBDIR)
            } else {
                config.merkledb.clone()
            }
        };

        let merkledb_v2_cache_dir = {
            if config.merkledb_v2_cache == PathBuf::default() {
                git_dir.join(MERKLEDB_V2_CACHE_PATH_SUBDIR)
            } else {
                config.merkledb_v2_cache.clone()
            }
        };

        let merkledb_v2_session_dir = {
            if config.merkledb_v2_session == PathBuf::default() {
                git_dir.join(MERKLEDB_V2_SESSION_PATH_SUBDIR)
            } else {
                config.merkledb_v2_session.clone()
            }
        };

        let summaries_file = {
            if config.summarydb == PathBuf::default() {
                git_dir.join(SUMMARIES_PATH_SUBDIR)
            } else {
                config.summarydb.clone()
            }
        };

        let cas_staging_path = {
            let stage_path_or_default = config.staging_path.clone().unwrap_or_default();
            if stage_path_or_default == PathBuf::default() {
                git_dir.join(CAS_STAGING_SUBDIR)
            } else {
                stage_path_or_default
            }
        };

        Ok(Self {
            repo,
            git_dir,
            repo_dir,
            xet_config: config,
            mdb_version,
            merkledb_file,
            merkledb_v2_cache_dir,
            merkledb_v2_session_dir,
            summaries_file,
            cas_staging_path,
        })
    }

    /// Clone a repo -- just a pass-through to git clone.
    pub fn clone(
        config: Option<&XetConfig>,
        git_args: &[&str],
        no_smudge: bool,
        base_dir: Option<&PathBuf>,
        pass_through: bool,
        check_result: bool,
    ) -> Result<()> {
        let mut git_args = git_args.iter().map(|x| x.to_string()).collect::<Vec<_>>();
        // attempt to rewrite URLs with authentication information
        // if config provided
        if let Some(config) = config {
            for ent in &mut git_args {
                if ent.starts_with("https://") || ent.starts_with("http://") {
                    // this is the remote
                    let repo_info = remote_to_repo_info(ent);
                    let localized_config = config.switch_repo_info(repo_info, None)?;
                    (*ent) = localized_config.build_authenticated_remote_url(ent);
                }
            }
        }

        // First, make sure that everything is properly installed and that the git-xet filter will be run correctly.
        Self::write_global_xet_config()?;

        let smudge_arg: Option<&[_]> = if no_smudge {
            Some(&[("XET_NO_SMUDGE", "1")])
        } else {
            None
        };
        let git_args_ref: Vec<&str> = git_args.iter().map(|s| s.as_ref()).collect();

        // Now run git clone, and everything should work fine.
        if pass_through {
            git_wrap::run_git_passthrough(
                base_dir,
                "clone",
                &git_args_ref,
                check_result,
                smudge_arg,
            )?;
        } else {
            git_wrap::run_git_captured(base_dir, "clone", &git_args_ref, check_result, smudge_arg)?;
        }

        Ok(())
    }

    pub fn get_remote_urls(path: Option<&Path>) -> Result<Vec<String>> {
        let repo = Self::load_repo(path)?;
        // try to derive from git repo URL
        // get the list of remotes
        Ok(Self::list_remotes(&repo)?
            .into_iter()
            .map(|(_name, url)| url)
            .collect())
    }

    pub fn get_remote_names() -> Result<Vec<String>> {
        let repo = Self::load_repo(None)?;
        // try to derive from git repo URL
        // get the list of remotes
        Self::list_remote_names(&repo)
    }

    /// Calls git directly, capturing stderr and returning the result of stdout.  
    ///
    /// The command is run in the directory base_directory.  On nonzero exit
    /// status, an error is return containing the captured stderr output.
    pub fn run_git(&self, command: &str, args: &[&str]) -> Result<(Option<i32>, String, String)> {
        git_wrap::run_git_captured(None, command, args, false, None)
    }

    pub fn run_git_checked(&self, command: &str, args: &[&str]) -> Result<String> {
        let (_, stdout_s, _) = git_wrap::run_git_captured(None, command, args, true, None)?;
        Ok(stdout_s)
    }

    pub fn run_git_in_repo(
        &self,
        command: &str,
        args: &[&str],
    ) -> Result<(Option<i32>, String, String)> {
        git_wrap::run_git_captured(Some(&self.repo_dir), command, args, false, None)
    }

    pub fn run_git_checked_in_repo(&self, command: &str, args: &[&str]) -> Result<String> {
        let (_, stdout_s, _) =
            git_wrap::run_git_captured(Some(&self.repo_dir), command, args, true, None)?;
        Ok(stdout_s)
    }

    /// Returns true if the current repo is clean, and false otherwise.
    pub fn repo_is_clean(&self) -> Result<bool> {
        // Here, we'll run the fast query version.  However, this relies on
        // the existance of HEAD, which isn't always the case.
        let (ret_code, _, _) = self.run_git_in_repo("update-index", &["--refresh"])?;

        if let Some(r) = ret_code {
            if r != 0 {
                return Ok(false);
            }
        }

        let (ret_code, _, _) = self.run_git_in_repo("diff-index", &["--quiet", "HEAD", "--"])?;

        Ok(match ret_code {
            Some(0) => true,
            Some(_) => {
                //
                // Here we need to determine whether it's a new repo or not,
                // as this causes the process to falsely report it's dirty.  This
                // command will list out the current changes.
                let (_, stdout, _) =
                    self.run_git_in_repo("status", &["--porcelain", "--untracked-files=no"])?;
                stdout.is_empty() // If there are no commits, then it's clean
            }
            _ => {
                return Err(GitXetRepoError::Other(
                    "git subprocesses killed unexpectedly.".to_string(),
                ))
            }
        })
    }

    /// Writing out all the initial configuration files and results.
    ///
    /// May be run multiple times without changing the current configuration..
    pub async fn install_gitxet(
        &mut self,
        global_config: bool,
        always_write_local_config: bool,
        preserve_gitattributes: bool,
        force: bool,
        enable_locking: bool,
        mdb_version: u64,
    ) -> Result<bool> {
        info!("Running install associated with repo {:?}", self.repo_dir);

        let mdb_version = MDBShardVersion::try_from(mdb_version)?;

        if !self.repo_is_clean()? {
            return Err(GitXetRepoError::Other("Repository must be clean to run git-xet init.  Please commit or stash any changes and rerun.".to_owned()));
        }

        if !force {
            let remotes = GitRepo::list_remotes(&self.repo)
                .map_err(|_| GitXetRepoError::Other("Unable to list remotes".to_string()))?;

            let mut have_ok_remote = false;

            for (r_name, r_url) in remotes {
                for endpoint in XET_ALLOWED_ENDPOINTS {
                    if r_url.contains(endpoint) {
                        have_ok_remote = true;
                        info!(
                            "Remote {} with endpoint {} is a XET remote; allowing init.",
                            &r_name, &r_url
                        );
                        break;
                    } else {
                        info!(
                            "Excluded remote {}; endpoint {} is not a XET remote.",
                            &r_name, &r_url
                        );
                    }
                }
            }
            if !have_ok_remote {
                return Err(GitXetRepoError::Other("No registered XetData remote; aborting initialization.  Use --force to override.".to_owned()));
            }
        }

        if global_config {
            GitRepo::write_global_xet_config()?;
        } else if always_write_local_config {
            self.write_local_filter_config()?;
        } else {
            // Do we need to write the local config?  If it's in the global config,
            let (_, filter_value, _) =
                self.run_git_in_repo("config", &["--global", "filter.xet.process"])?;
            if filter_value.trim() != "git xet filter" {
                self.write_local_filter_config()?;
            }
        }

        let (changed, git_attr_changed) = self
            .initialize(!preserve_gitattributes, enable_locking)
            .await?;

        // If the git attributes file is changed, then commit that change so it's pushed properly.
        if git_attr_changed {
            self.run_git_checked_in_repo(
                "add",
                &[self.repo_dir.join(".gitattributes").to_str().unwrap()],
            )?;
            self.run_git_checked("commit", &["-m", "Configured repository to use git-xet."])?;
        }

        self.set_repo_mdb(&mdb_version).await?;

        if mdb_version.need_salt() {
            self.set_repo_salt()?;
        }

        Ok(changed)
    }

    /// Set up a bare repo with xet specific information.
    ///
    /// May be run multiple times without changing the current configuration.
    pub async fn install_gitxet_for_bare_repo(&self, mdb_version: u64) -> Result<()> {
        info!(
            "Configure Merkle DB and repo salt associated with repo {:?}",
            self.repo_dir
        );

        let mdb_version = ShardVersion::try_from(mdb_version)?;
        self.set_repo_mdb(&mdb_version).await?;

        if mdb_version.need_salt() {
            self.set_repo_salt()?;
        }

        Ok(())
    }

    // Write out all the initial configurations and hooks.
    //
    // Returns two flags.  The first is true if any changes were made,
    // the second is true if parts of the local config were changed
    // and should be committed after this.

    pub async fn initialize(
        &mut self,
        overwrite_gitattributes: bool,
        enable_locking: bool,
    ) -> Result<(bool, bool)> {
        let mut changed = false;

        // Go through and ensure everything is as it should be.
        changed |= self.create_directories()?;
        changed |= self.write_prepush_hook()?;
        changed |= self.write_reference_transaction_hook()?;

        if enable_locking {
            // Test for the existence of git lfs.
            if let Err(e) = self.run_git_checked("lfs", &["version"]) {
                info!("Error string attempting to query for git lfs: {e:?}");
                return Err(GitXetRepoError::InvalidOperation("Error: git lfs not found; required to enable locking (from --enable-locking flag).".to_string()));
            }

            changed |= self.write_postcheckout_hook()?;
            changed |= self.write_postmerge_hook()?;
            changed |= self.write_postcommit_hook()?;
        }

        let git_attr_changed = self.write_gitattributes(overwrite_gitattributes)?;

        changed |= git_attr_changed;

        // This is a passive thing; may not be needed.
        let new_remotes = self.write_repo_fetch_config()?;

        // TODO: this may need a timeout or something; it's possible that
        // things from these remotes fail or hang due to connection issues.
        if !new_remotes.is_empty() {
            for remote in &new_remotes {
                self.sync_remote_to_notes(remote)?;
            }
            self.mdb_version = get_mdb_version(&self.git_dir)?;
            self.sync_notes_to_dbs().await?;
        }

        Ok((changed || !new_remotes.is_empty(), git_attr_changed))
    }

    pub fn create_directories(&self) -> Result<bool> {
        let mut changed = false;

        let cas_dir = &self.cas_staging_path;
        let merkledb_dir = &self.merkledb_file.parent().unwrap().to_path_buf();
        let merkledb_v2_cache_dir = &self.merkledb_v2_cache_dir;
        let merkledb_v2_session_dir = &self.merkledb_v2_session_dir;

        info!(
            "XET: Ensuring directories exist: {:?}, {:?}, {:?}, {:?}",
            &merkledb_dir, &cas_dir, &merkledb_v2_cache_dir, &merkledb_v2_session_dir,
        );

        for dir in [
            &cas_dir,
            &merkledb_dir,
            &merkledb_v2_cache_dir,
            &merkledb_v2_session_dir,
        ] {
            if !dir.exists() {
                changed = true;
                create_dir_all(dir)?;
                info!("XET: Created dir {:?}.", &dir);
            }
        }

        Ok(changed)
    }

    /// Writes out the .gitattributes, or (possibly) modifies it if it's already present.
    pub fn write_gitattributes(&self, force_write_gitattributes: bool) -> Result<bool> {
        // Make sure that * filter=xet is in .gitattributes.

        let text = GITATTRIBUTES_CONTENT;

        let path = self.repo_dir.join(".gitattributes");

        if path.exists() {
            let content = fs::read(&path).unwrap_or_default();
            let content = std::str::from_utf8(&content).unwrap_or_default();

            // See if there is a lock flag in the .gitattributes file.
            if file_content_contains_lock(content) {
                info!(".gitattributes file contains locking tag, refusing to alter.");

                if force_write_gitattributes {
                    error!("Cannot change .gitattributes; file content is locked.  To update the file, remove the line containing \"XET LOCK\" and rerun the operation.");
                }

                return Ok(false);
            }

            // Check to make sure all the relevant lines are there and at the beginning.
            if !content.starts_with(text) {
                if !force_write_gitattributes {
                    // See if it's actually containing content.
                    if !content
                        .lines()
                        .take(GITATTRIBUTES_CONTENT.matches('\n').count())
                        .all(|line| GITATTRIBUTES_TEST_REGEX.is_match(line.trim()))
                    {
                        warn!(".gitattributes file written, but contains non-xet content.  To update this file, run `git xet init` to force writing out the file.  To silence this warning, add the comment \"# XET LOCK\" at the top of the .gitattributes file.");
                    }
                    return Ok(false);
                }

                info!("XET: modifying .gitattributes to include filter file.");

                // Go through line by line and see if the filter is present.
                // If so, then add this to the top but keep the rest.

                let mut new_loc = self.repo_dir.join(".gitattributes.bk");

                if new_loc.exists() {
                    for i in 0.. {
                        new_loc = self.repo_dir.join(&format!(".gitattributes.bk.{i:?}"));

                        if !new_loc.exists() {
                            break;
                        }
                    }
                }
                eprintln!(
                    "Modifying .gitattributes to verify filter process; moving old version to {:?}",
                    new_loc.file_name().unwrap()
                );

                fs::rename(&path, &new_loc)?;

                let mut out = File::create(&path)?;
                out.write_all(text.as_bytes())?;
                out.write_all("\n".as_bytes())?;

                // Put the rest of the lines there, in proper order.
                let verification_check: HashSet<&str> = text
                    .split('\n')
                    .filter(|s| {
                        let ss = s.trim();
                        !ss.is_empty()
                    })
                    .collect();

                for line in content.split('\n') {
                    if !verification_check.contains(&line) {
                        out.write_all(line.as_bytes())?;
                        out.write_all("\n".as_bytes())?;
                    }
                }
                Ok(true)
            } else {
                Ok(false)
            }
        } else {
            info!("XET: writing .gitattributes.");
            fs::write(&path, text)?;
            Ok(true)
        }
    }

    #[cfg(unix)]
    fn set_execute_permission(path: &Path) -> Result<()> {
        fs::set_permissions(path, Permissions::from_mode(0o755))?;
        Ok(())
    }

    #[cfg(windows)]
    fn set_execute_permission(_path: &Path) -> Result<()> {
        // do nothing because Windows FS doesn't have a concept of executable
        Ok(())
    }

    fn write_hook(&self, subpath: &str, script: &str) -> Result<bool> {
        let path = self.git_dir.join(subpath);

        let mut changed = false;

        // There are three states to handle:
        // 1. the file doesn't exist -> write out a new script
        // 2. the file exists and contains the script -> do nothing
        // 3. the file exists and doesn't contain script -> append
        if !path.exists() {
            let parent_path = path
                .parent()
                .ok_or_else(|| GitXetRepoError::FileNotFound(path.clone()))?;

            fs::create_dir_all(parent_path)?;

            info!("XET: writing {}.", &subpath);
            fs::write(&path, format!("#!/usr/bin/env bash\n{script}"))?;
            changed = true;
        } else {
            let content = fs::read(&path).unwrap_or_default();
            let content = std::str::from_utf8(&content).unwrap_or_default();

            if file_content_contains_lock(content) {
                info!("Hook {:?} contains locking text, not modifying.", subpath);
                return Ok(false);
            }

            if !content.contains(script) {
                let mut file = OpenOptions::new().append(true).open(&path)?;
                writeln!(file, "{script}")?;
                changed = true;
                info!("Adding hooks to file {:?}, appending to end.", subpath);
            }
        }

        // Make sure the executable status is set.
        if !path.is_executable() {
            Self::set_execute_permission(&path)?;
            changed = true;
        }

        Ok(changed)
    }

    /// Write out the prepush hook.
    pub fn write_prepush_hook(&self) -> Result<bool> {
        self.write_hook("hooks/pre-push", PREPUSH_HOOK_CONTENT)
    }

    /// Write out the post-merge hook
    pub fn write_postmerge_hook(&self) -> Result<bool> {
        let script = "git-xet hooks post-merge-hook --flag \"$1\"\n";
        self.write_hook("hooks/post-merge", script)
    }

    pub fn write_postcheckout_hook(&self) -> Result<bool> {
        let script =
            "git-xet hooks post-checkout-hook --previous \"$1\" --new \"$2\" --flag \"$3\"\n";
        self.write_hook("hooks/post-checkout", script)
    }

    pub fn write_postcommit_hook(&self) -> Result<bool> {
        let script = "git-xet hooks post-commit-hook\n";
        self.write_hook("hooks/post-commit", script)
    }

    /// Write out the reference transaction hook.
    pub fn write_reference_transaction_hook(&self) -> Result<bool> {
        self.write_hook(
            "hooks/reference-transaction",
            REFERENCE_TRANSACTION_HOOK_CONTENT,
        )
    }

    /// Uninstall all the local hooks from the current repository
    pub fn uninstall_gitxet_hooks(&self, ignore_locks: bool) -> Result<bool> {
        let mut all_uninstalled_correctly = true;
        eprintln!("Uninstalling git-xet hooks from repository.");

        let mut hook_erase_content: HashSet<&str> = HashSet::new();

        for hook_line in &[PREPUSH_HOOK_CONTENT, REFERENCE_TRANSACTION_HOOK_CONTENT] {
            for s in hook_line
                .lines()
                .map(|s| s.trim())
                .filter(|s| !s.is_empty())
            {
                hook_erase_content.insert(s);
            }
        }

        // Clear out the hooks.
        for hook in &["hooks/pre-push", "hooks/reference-transaction"] {
            let path = self.git_dir.join(hook);
            let content = match fs::read(&path) {
                Ok(s) => s,
                Err(_) => {
                    error!(
                        "Unable to open {:?} to clear git-xet hooks; skipping.",
                        &path
                    );
                    all_uninstalled_correctly = false;
                    continue;
                }
            };

            let content = match std::str::from_utf8(&content) {
                Err(e) => {
                    error!(
                        "Unable to parse contents of {:?} to clear git-xet hooks; skipping. (Error: {:?})",
                        &path, &e
                    );
                    all_uninstalled_correctly = false;
                    continue;
                }
                Ok(content) => content,
            };

            if !ignore_locks && file_content_contains_lock(content) {
                error!("Skipping {:?} in uninstall due to file locking.  Either rerun with --ignore-locks, or remove # XET LOCK from the file.", &path);
                all_uninstalled_correctly = false;
                continue;
            }

            let lines: Vec<&str> = content
                .lines()
                .filter(|s| !hook_erase_content.contains(s.trim()))
                .collect();
            let filtered_lines: Vec<&str> = lines
                .iter()
                .filter(|s| !s.trim().is_empty())
                .copied()
                .collect();

            // If there is nothing there but the bash script, then remove the file.
            if filtered_lines.is_empty()
                || (filtered_lines.len() == 1 && filtered_lines[0].starts_with("#!"))
            {
                if let Err(e) = fs::remove_file(&path) {
                    error!(
                        "Error attempting to remove hook file at {:?}, skipping (Error={:?})",
                        &path, &e
                    );
                    all_uninstalled_correctly = false;
                    continue;
                }
                info!("Removed git-xet hook at {:?}", &path);
            } else {
                if let Err(e) = fs::write(&path, lines.join("\n")) {
                    error!(
                        "Error attempting to rewrite hook file at {:?}, skipping (Error={:?})",
                        &path, &e
                    );
                    all_uninstalled_correctly = false;
                    continue;
                }
                info!("Cleared git-xet hook call from {:?}", &hook);
            }
        }

        Ok(all_uninstalled_correctly)
    }

    /// Purge git-xet filters from local .gitattributes file.
    #[allow(clippy::collapsible_else_if)]
    pub fn purge_gitattributes(&self, ignore_locks: bool) -> Result<(bool, bool)> {
        eprintln!("Purging git-xet hooks from .gitattributes file.");
        let path = self.repo_dir.join(".gitattributes");

        // Just so break; skips the rest.
        let content = match fs::read(&path) {
            Err(e) => {
                error!(
                    "Unable to parse content from {:?}; skipping (Error = {:?})",
                    &path, &e
                );
                return Ok((false, false));
            }
            Ok(c) => c,
        };

        let content = match std::str::from_utf8(&content) {
            Err(e) => {
                error!(
                    "Unable to parse content from {:?}; skipping. (Error = {:?}",
                    &path, &e
                );
                return Ok((false, false));
            }
            Ok(c) => c,
        };

        if !ignore_locks && file_content_contains_lock(content) {
            error!("Skipping {:?} in uninstall due to file locking.  Either rerun with --ignore-locks, or remove # XET LOCK from the file.", &path);
            return Ok((false, false));
        }

        let lines: Vec<&str> = content
            .lines()
            .filter(|s| !GITATTRIBUTES_TEST_REGEX.is_match(s.trim()))
            .collect();

        if !lines.iter().any(|s| !s.trim().is_empty()) {
            // Go ahead and remove it.
            info!("Removing empty .gitattributes");
            if let Err(e) = fs::remove_file(&path) {
                error!(
                    "Error attempting to remove .gitattributes file at {:?}, skipping (Error={:?})",
                    &path, &e
                );
                Ok((false, false))
            } else {
                info!("Removed .gitattributes file.");
                Ok((true, true))
            }
        } else {
            if let Err(e) = fs::write(&path, lines.join("\n")) {
                error!(
                        "Error attempting to rewrite .gitattributes file at {:?} without git-xet content, skipping (Error={:?})",
                        &path, &e
                    );
                Ok((false, false))
            } else {
                info!("Cleared git-xet content from .gitattributes file.");
                Ok((true, false))
            }
        }
    }

    pub fn remove_local_gitxet_configuration(&self) {}

    /// Uninstalls gitxet from the local repository.
    ///
    pub fn remove_components_from_local_repo(
        &self,
        args: &crate::command::uninit::UninitArgs,
    ) -> Result<()> {
        info!("XET: Uninstalling git-xet.");

        if !self.repo_is_clean()? {
            return Err(GitXetRepoError::Other("Repository must be clean to uninstall xet from local repository.  Please run with --global-only or commit or stash any changes and rerun.".to_owned()));
        }

        let mut all_uninstalled_correctly = true;
        let mut removed_paths: Vec<&str> = Vec::new();
        let mut modified_paths: Vec<&str> = Vec::new();

        if args.remove_hooks || args.full {
            all_uninstalled_correctly &= self.uninstall_gitxet_hooks(args.ignore_locks)?;
        }

        if args.purge_gitattributes || args.full {
            let (uninstalled_correctly, gitattr_removed) =
                self.purge_gitattributes(args.ignore_locks)?;
            all_uninstalled_correctly &= uninstalled_correctly;
            if uninstalled_correctly {
                if gitattr_removed {
                    removed_paths.push(".gitattributes");
                } else {
                    modified_paths.push(".gitattributes");
                }
            }
        }

        if args.purge_xet_config || args.full {
            eprintln!("Cleaning data folders .xet and .git/xet from repository.");
            info!("Removing .xet/ directory.");
            let config_dir = self.repo_dir.join(".xet");
            if config_dir.exists() {
                if let Err(e) = std::fs::remove_dir_all(&config_dir) {
                    error!(
                        "Error attempting to remove .xet/ directory, skipping (Error={:?})",
                        &e
                    );
                    all_uninstalled_correctly = false;
                } else {
                    info!("Cleared .xet/ config directory.");
                    removed_paths.push(".xet");
                }
            }
        }

        if args.purge_xet_data_dir || args.full {
            info!("Removing .git/xet directory.");
            if let Err(e) = std::fs::remove_dir_all(self.repo_dir.join(".git/xet")) {
                error!(
                    "Error attempting to remove .git/xet/ directory, skipping (Error={:?})",
                    &e
                );
                all_uninstalled_correctly = false;
            }
        }

        if args.purge_filter_config || args.full {
            self.purge_local_filter_config()?;
        }

        if args.purge_fetch_config || args.full {
            self.purge_local_fetch_config()?;
        }

        if (!removed_paths.is_empty() || !modified_paths.is_empty()) && !self.repo_is_clean()? {
            // Check on repo being clean in case this was run twice and parts are already committed.
            for file in removed_paths {
                self.run_git_checked_in_repo("rm", &[file])?;
            }
            for file in modified_paths {
                self.run_git_checked_in_repo("add", &[file])?;
            }

            self.run_git_checked(
                "commit",
                &["-m", "Uninstalled git-xet components from repository."],
            )?;
        }

        if all_uninstalled_correctly {
            eprintln!("Successfully uninstalled Xet components from repository.");
        }

        Ok(())
    }

    pub fn current_remotes(&self) -> Result<Vec<String>> {
        info!("XET: Listing git remote names");

        // first get the list of remotes. this version
        let remotes = self.repo.remotes()?;

        let mut result = Vec::new();

        // get the remote object and extract the URLs
        let mut i = remotes.iter();
        while let Some(Some(remote)) = i.next() {
            result.push(remote.to_string());
        }
        Ok(result)
    }

    pub fn list_remotes(repo: &Repository) -> Result<Vec<(String, String)>> {
        info!("XET: Listing git remotes");

        // first get the list of remotes
        let remotes = match repo.remotes() {
            Err(e) => {
                error!("Error: Unable to list remotes : {:?}", &e);
                return Ok(vec![]);
            }
            Ok(r) => r,
        };

        if remotes.is_empty() {
            return Ok(vec![]);
        }

        let mut result = Vec::new();
        // get the remote object and extract the URLs
        let mut i = remotes.iter();
        while let Some(Some(remote)) = i.next() {
            if let Some(info) = repo.find_remote(remote)?.url() {
                result.push((remote.to_string(), info.to_string()));
            }
        }
        Ok(result)
    }

    /// List all the remote names in a repo
    pub fn list_remote_names(repo: &Repository) -> Result<Vec<String>> {
        info!("XET: Listing git remotes");

        // first get the list of remotes
        let remotes = repo.remotes()?;
        if remotes.is_empty() {
            return Err(RepoHasNoRemotes);
        }
        // get the remote object and extract the URLs
        Ok(remotes.into_iter().flatten().map(String::from).collect())
    }

    // Writes out remote fetch information for the given remote,
    // or the current remote if None.

    pub fn write_repo_fetch_config(&self) -> Result<Vec<String>> {
        let mut changed_fetch_configs: Vec<String> = Vec::new();

        // Fetch the current config that matches a given pattern, saving the output.
        // If we parse it, then we can determine whether things should change.

        // If a new remote was added -- i.e. one of the remotes does not have a matching
        // tracking note config -- then we trigger a remote fetch to pull those notes.  The
        // reference transaction hook should also catch it, but may not right away.
        let (_, config_settings, _) = self.run_git_in_repo(
            "config",
            &["--get-regex", "remote\\.[a-z]+\\.fetch", ".*/notes/xet/.*"],
        )?;

        let repo_fetch_heads: HashMap<&str, &str> = config_settings
            .split('\n')
            .map(|line| line.split_once(' '))
            .filter_map(|e| e.map(|vv| (vv.0.trim(), vv.1.trim())))
            .collect();

        for remote in self.current_remotes()? {
            let config_name = format!("remote.{}.fetch", &remote);
            let config_value = format!("+refs/notes/xet/*:refs/remotes/{}/notes/xet/*", &remote);

            if let Some(v) = repo_fetch_heads.get(config_name.as_str()) {
                if *v == config_value {
                    debug!("XET: Fetch hooks on remote.{}.fetch is set.", &remote);
                    continue;
                }
            }
            info!("XET: Setting fetch hooks on remote.{}.fetch.", &remote);

            self.run_git_checked_in_repo("config", &["--add", &config_name, &config_value])?;
            changed_fetch_configs.push(remote);
        }

        Ok(changed_fetch_configs)
    }

    pub fn purge_local_fetch_config(&self) -> Result<bool> {
        info!("XET: Purging fetch hooks on local config.");

        // Get all the specific fetch settings.
        let (_, config_settings, _) = self.run_git_in_repo(
            "config",
            &[
                "--local",
                "--get-regex",
                "remote\\.[a-z]+\\.fetch",
                ".*/notes/xet/.*",
            ],
        )?;

        let repo_fetch_values: Vec<&str> = config_settings
            .split('\n')
            .map(|line| line.split_once(' '))
            .filter_map(|e| e.map(|vv| vv.0.trim()))
            .collect();

        for repo in repo_fetch_values {
            self.run_git_checked_in_repo(
                "config",
                &[
                    "--local",
                    "--unset-all",
                    &format!("remote.{repo}.fetch"),
                    ".*/notes/xet/.*",
                ],
            )?;
        }

        Ok(true)
    }

    /// Write out the filter config to global settings.
    pub fn write_global_xet_config() -> Result<()> {
        info!("XET: Setting global filter config.");

        git_wrap::run_git_captured(
            None,
            "config",
            &["--global", "filter.xet.process", "git xet filter"],
            true,
            None,
        )?;

        git_wrap::run_git_captured(
            None,
            "config",
            &["--global", "--bool", "filter.xet.required", "true"],
            true,
            None,
        )?;

        Ok(())
    }

    /// Purge the filter config from global settings.
    pub fn purge_global_filter_config() -> Result<()> {
        info!("XET: Unsetting global filter config.");

        git_wrap::run_git_captured(
            None,
            "config",
            &["--global", "--unset-all", "filter.xet.process"],
            true,
            None,
        )?;

        git_wrap::run_git_captured(
            None,
            "config",
            &["--global", "--unset-all", "filter.xet.required"],
            true,
            None,
        )?;
        Ok(())
    }

    /// Write the filter config to local repository settings.
    pub fn write_local_filter_config(&self) -> Result<()> {
        info!("XET: Setting local filter config.");
        self.run_git_checked_in_repo(
            "config",
            &["--local", "filter.xet.process", "git xet filter"],
        )?;
        self.run_git_checked_in_repo(
            "config",
            &["--local", "--bool", "filter.xet.required", "true"],
        )?;

        Ok(())
    }

    /// Purge the filter config from local repository settings.
    pub fn purge_local_filter_config(&self) -> Result<()> {
        info!("XET: Setting local filter config.");
        self.run_git_in_repo("config", &["--local", "--unset-all", "filter.xet.process"])?;
        self.run_git_in_repo("config", &["--local", "--unset-all", "filter.xet.required"])?;

        Ok(())
    }

    /// Adds any changes in the database files to the notes.
    pub async fn sync_dbs_to_notes(&self) -> Result<()> {
        info!("XET sync_dbs_to_notes: syncing merkledb to git notes.");
        match self.mdb_version {
            MDBShardVersion::V1 => {
                update_merkledb_to_git(
                    &self.xet_config,
                    &self.merkledb_file,
                    GIT_NOTES_MERKLEDB_V1_REF_NAME,
                )
                .await?
            }
            MDBShardVersion::V2 => {
                merkledb_shard_plumb::sync_mdb_shards_to_git(
                    &self.xet_config,
                    &self.merkledb_v2_session_dir,
                    &self.merkledb_v2_cache_dir,
                    GIT_NOTES_MERKLEDB_V2_REF_NAME,
                )
                .await?
            }
        }

        info!("XET sync_dbs_to_notes: syncing summaries to git notes.");
        update_summaries_to_git(
            &self.xet_config,
            &self.summaries_file,
            GIT_NOTES_SUMMARIES_REF_NAME,
        )
        .await?;

        Ok(())
    }

    /// Sync all the notes to the Merkle DB.
    pub async fn sync_notes_to_dbs(&self) -> Result<()> {
        info!("XET sync_notes_to_dbs.");

        self.sync_note_refs_to_local("merkledb", GIT_NOTES_MERKLEDB_V1_REF_SUFFIX)?;
        self.sync_note_refs_to_local("merkledbv2", GIT_NOTES_MERKLEDB_V2_REF_SUFFIX)?;
        self.sync_note_refs_to_local("reposalt", GIT_NOTES_REPO_SALT_REF_SUFFIX)?;
        self.sync_note_refs_to_local("summaries", GIT_NOTES_SUMMARIES_REF_SUFFIX)?;

        debug!("XET sync_notes_to_dbs: merging MDB");
        match self.mdb_version {
            MDBShardVersion::V1 => {
                merge_merkledb_from_git(
                    &self.xet_config,
                    &self.merkledb_file,
                    GIT_NOTES_MERKLEDB_V1_REF_NAME,
                )
                .await?
            }
            MDBShardVersion::V2 => {
                merkledb_shard_plumb::sync_mdb_shards_from_git(
                    &self.xet_config,
                    &self.merkledb_v2_cache_dir,
                    GIT_NOTES_MERKLEDB_V2_REF_NAME,
                )
                .await?
            }
        }

        debug!("XET sync_notes_to_dbs: merging summaries");
        merge_summaries_from_git(
            &self.xet_config,
            &self.summaries_file,
            GIT_NOTES_SUMMARIES_REF_NAME,
        )
        .await?;

        Ok(())
    }

    /// Sync minimal notes to Merkle DB for Xetblob operations
    pub async fn sync_notes_to_dbs_for_xetblob(&self) -> Result<()> {
        info!("XET sync_notes_to_dbs_for_xetblob.");

        debug!("XET sync_notes_to_dbs_for_xetblob: merging MDB");
        if self.mdb_version == MDBShardVersion::V1 {
            merge_merkledb_from_git(
                &self.xet_config,
                &self.merkledb_file,
                GIT_NOTES_MERKLEDB_V1_REF_NAME,
            )
            .await?
        }

        Ok(())
    }

    /// Syncronizes any fetched note refs to the local notes
    pub fn sync_note_refs_to_local(&self, note_suffix: &str, notes_ref_suffix: &str) -> Result<()> {
        for xet_p in ["xet", "xet_alt"] {
            let ref_suffix = format!("notes/{}/{}", &xet_p, note_suffix);

            let (_, remote_refs, _) = self.run_git_in_repo("show-ref", &["--", &ref_suffix])?;

            for hash_ref in remote_refs.split('\n') {
                if hash_ref.is_empty() {
                    continue;
                }

                let split_v: Vec<&str> = hash_ref.split(' ').collect();
                debug_assert_eq!(split_v.len(), 2);
                let remote_ref = &split_v[0];
                let ref_name = &split_v[1];

                if !ref_name.starts_with("refs/remotes/") {
                    debug!("skipping non-remote ref {}", &ref_name);
                    continue;
                }

                info!("XET sync_note_refs_to_local: updating {}", &ref_name);

                if !remote_ref.is_empty() {
                    self.run_git_checked_in_repo(
                        "notes",
                        &[&format!("--ref={notes_ref_suffix}"), "merge", remote_ref],
                    )?;
                }
            }
        }

        Ok(())
    }

    /// Syncs the remote notes to the local notes  
    pub fn sync_remote_to_notes(&self, remote: &str) -> Result<()> {
        info!("XET sync_remote_to_notes: remote = {}", &remote);

        // The empty --refmap= argument is needed to avoid triggering automatic
        // fetch in remote.origin.fetch option.
        // fetching to xet_alt is needed to avoid conflicts with the
        // remote.origin.fetch process fetching to notes/xet/

        self.run_git_checked_in_repo(
            "fetch",
            &[
                remote,
                "--refmap=",
                "--no-write-fetch-head",
                &format!("+refs/notes/xet/*:refs/remotes/{}/notes/xet_alt/*", &remote),
            ],
        )?;

        self.sync_note_refs_to_local("merkledb", GIT_NOTES_MERKLEDB_V1_REF_SUFFIX)?;
        self.sync_note_refs_to_local("merkledbv2", GIT_NOTES_MERKLEDB_V2_REF_SUFFIX)?;
        self.sync_note_refs_to_local("summaries", GIT_NOTES_SUMMARIES_REF_SUFFIX)?;

        Ok(())
    }

    /// Sync minimal remote notes to local for Xetblob operations
    pub fn sync_remote_to_notes_for_xetblob(&self, remote: &str) -> Result<()> {
        info!("XET sync_remote_to_notes_for_xetblob: remote = {}", &remote);

        self.run_git_checked_in_repo(
            "fetch",
            &[
                remote,
                "--refmap=",
                "--no-write-fetch-head",
                "+refs/notes/xet/merkledb*:refs/notes/xet/merkledb*",
            ],
        )?;

        Ok(())
    }

    /// Sync all the notes containing the MDB to the remote.
    pub fn sync_notes_to_remote(&self, remote: &str) -> Result<()> {
        info!("XET sync_notes_to_remote: remote = {}", &remote);

        self.sync_remote_to_notes(remote)?;

        match self.mdb_version {
            MDBShardVersion::V1 => self.run_git_checked_in_repo(
                "push",
                &[
                    "--no-verify",
                    remote,
                    GIT_NOTES_MERKLEDB_V1_REF_NAME,
                    GIT_NOTES_SUMMARIES_REF_NAME,
                ],
            )?,
            MDBShardVersion::V2 => self.run_git_checked_in_repo(
                "push",
                &[
                    "--no-verify",
                    remote,
                    GIT_NOTES_MERKLEDB_V1_REF_NAME,
                    GIT_NOTES_MERKLEDB_V2_REF_NAME,
                    GIT_NOTES_REPO_SALT_REF_NAME,
                    GIT_NOTES_SUMMARIES_REF_NAME,
                ],
            )?,
        };

        Ok(())
    }

    /// Pushes all the staged data in the local CAS
    pub async fn upload_all_staged(&self) -> Result<()> {
        let repo = PointerFileTranslator::from_config(&self.xet_config).await?;
        repo.upload_cas_staged(false).await?;
        Ok(())
    }

    /// The pre-push hook
    pub async fn pre_push_hook(&self, remote: &str) -> Result<()> {
        info!("Running prepush hook with remote = {}", remote);

        // upload all staged should start first
        // in case the other db has issues, we are guaranteed to at least
        // get the bytes off the machine before anything else gets actually
        // pushed
        self.sync_dbs_to_notes().await?;
        self.upload_all_staged().await?;
        self.sync_notes_to_remote(remote)?;

        Ok(())
    }

    /// The lfs post merge hook
    pub async fn post_merge_lfs_hook(&self, flag: &str) -> Result<()> {
        info!("Running post-merge hook");
        use std::process::Command;

        Command::new("git")
            .args(["lfs", "post-merge", flag])
            .output()?;
        Ok(())
    }

    /// The lfs post checkout hook
    pub async fn post_checkout_lfs_hook(
        &self,
        previous: &str,
        new: &str,
        flag: &str,
    ) -> Result<()> {
        info!("Running post-checkout hook");

        use std::process::Command;

        Command::new("git")
            .args(["lfs", "post-checkout", previous, new, flag])
            .output()?;
        Ok(())
    }

    /// The lfs post commit hook
    pub async fn post_commit_lfs_hook(&self) -> Result<()> {
        info!("Running post-commit hook");

        use std::process::Command;

        Command::new("git").args(["lfs", "post-commit"]).output()?;
        Ok(())
    }

    pub fn reference_transaction_hook(&self, action: &str) -> Result<()> {
        // TODO: if the action isn't what we want, do we have to read all of stdin?
        debug!(
            "XET reference_transaction_hook: called with action = {}",
            &action
        );

        if action != "committed" {
            return Ok(());
        }

        info!("XET reference_transaction_hook: running.");

        let mut input: String = String::new();

        let re = reference_transaction_hook_regex();

        loop {
            input.clear();

            //
            let n_read = std::io::stdin().read_line(&mut input)?;

            // If the function above returns Ok(0), the stream has reached EOF.
            if n_read == 0 {
                debug!("XET reference_transaction_hook: input EOF detected.");
                break;
            }

            debug!(
                "XET reference_transaction_hook: read line \"{}\" with {} bytes.",
                &input, &n_read
            );

            let captured_text = match re.captures(&input) {
                Some(m) => m,
                None => {
                    debug!("XET reference_transaction_hook: match failed; skipping.");
                    continue;
                }
            };

            debug!(
                "XET reference_transaction_hook: Regex match on ref: {}",
                captured_text.get(0).unwrap().as_str()
            );

            let remote = captured_text.get(1).unwrap().as_str();

            // Now, does this contain notes?
            if let Some(m) = captured_text.get(2) {
                if m.as_str().contains("notes") {
                    debug!(
                             "XET reference_transaction_hook: update contains notes reference; skipping."
                        );

                    continue;
                }
            }
            // only do a sync if the remote exists
            if let Ok(remotenames) = Self::get_remote_names() {
                if remotenames.iter().any(|x| x == remote) {
                    debug!("XET reference_transaction_hook: Found matching remote. Syncing.");
                    self.sync_remote_to_notes(remote)?;
                }
            }
        }

        Ok(())
    }

    async fn check_merkledb_is_empty(&self, version: &ShardVersion) -> Result<bool> {
        let notesref = get_merkledb_notes_name(version);
        match version {
            ShardVersion::V1 => {
                check_merklememdb_is_empty(&self.xet_config, &self.merkledb_file, notesref)
                    .await
                    .map_err(GitXetRepoError::from)
            }
            ShardVersion::V2 => todo!(), // should never get here until MDB v3
        }
    }

    async fn set_repo_mdb(&self, version: &ShardVersion) -> Result<()> {
        if self.mdb_version > *version {
            return Err(MDBShardError::ShardVersionError(format!(
                "illegal to downgrade Merkle DB from {:?} to {version:?}",
                self.mdb_version
            )))
            .map_err(GitXetRepoError::from);
        }

        // Only need to install guard notes when this is an upgrade.
        if self.mdb_version < *version {
            // Make sure Merkle DB is empty before set verison.
            let mut v = *version;
            while let Some(lower_version) = v.get_lower() {
                if !self.check_merkledb_is_empty(&lower_version).await? {
                    return Err(MDBShardError::ShardVersionError(format!(
                    "failed to set Merkle DB version to {version:?} because Merkle DB is not empty"
                )))
                    .map_err(GitXetRepoError::from);
                }
                v = lower_version;
            }

            info!(
                "Resetting Merkle DB from {:?} to {version:?}",
                self.mdb_version
            );
            merkledb_shard_plumb::write_mdb_version_guard_note(
                &self.repo_dir,
                get_merkledb_notes_name,
                version,
            )?;
        }

        // Also adds a note with empty data, this ensures the particular ref notes
        // exists so git doesn't report error on push. Git blob store ensures that
        // only one copy is stored.
        match version {
            ShardVersion::V1 => {
                merkledb_plumb::add_empty_note(&self.xet_config, get_merkledb_notes_name(version))
                    .await?
            }
            ShardVersion::V2 => {
                merkledb_shard_plumb::add_empty_note(
                    &self.xet_config,
                    get_merkledb_notes_name(version),
                )
                .await?
            }
        }

        Ok(())
    }

    // Add a secure random number as salt to refs notes.
    // Do nothing if a salt already exists.
    fn set_repo_salt(&self) -> Result<()> {
        info!("Setting repo salt");

        let notesref = GIT_NOTES_REPO_SALT_REF_NAME;

        let repo = GitNotesWrapper::open(self.repo_dir.to_path_buf(), notesref)
            .with_context(|| format!("Unable to access git notes at {notesref:?}"))?;

        // Skip if a salt already exists.
        if repo.notes_name_iterator()?.count() > 0 {
            info!("Skipping setting repo salt");
            return Ok(());
        }

        let rng = ring::rand::SystemRandom::new();
        let salt: [u8; REPO_SALT_LEN] = ring::rand::generate(&rng)
            .map_err(|_| GitXetRepoError::Other("failed generating a salt".to_owned()))?
            .expose();

        repo.add_note(salt)
            .with_context(|| "Unable to insert new note of repo salt")?;

        Ok(())
    }
}

pub mod test_tools {
    use std::fs::create_dir_all;

    use same_file::is_same_file;
    use tempfile::TempDir;
    use xet_config::Cfg;

    use super::*;

    pub struct TestRepoPath {
        pub path: PathBuf,
        _tempdir: TempDir,
    }

    impl TestRepoPath {
        pub fn new<T: AsRef<Path>>(name: T) -> Result<Self> {
            let tmp_repo = TempDir::new()?;
            let path = tmp_repo.path().join(name);
            create_dir_all(&path)?;
            Ok(Self {
                path,
                _tempdir: tmp_repo,
            })
        }

        fn from_args(path: PathBuf, tempdir: TempDir) -> Self {
            Self {
                path,
                _tempdir: tempdir,
            }
        }
    }

    pub struct TestRepo {
        pub repo: GitRepo,
        _repo_path: TestRepoPath,
    }

    impl TestRepo {
        pub fn new() -> Result<TestRepo> {
            let repo_path = TestRepoPath::new("repo")?;

            git_wrap::run_git_captured(Some(&repo_path.path), "init", &[], true, None)?;

            let git_repo = GitRepo::open(XetConfig::new(
                Some(Cfg::with_default_values()),
                None,
                ConfigGitPathOption::PathDiscover(repo_path.path.clone()),
            )?)?;

            Ok(Self {
                repo: git_repo,
                _repo_path: repo_path,
            })
        }

        #[allow(clippy::should_implement_trait)] //TODO: choose a better name
        pub fn clone(origin: &TestRepo) -> Result<TestRepo> {
            let tmp_repo = TempDir::new()?;
            let base_path = tmp_repo.path().to_path_buf();
            let path = base_path.join("repo");

            git_wrap::run_git_captured(
                Some(&base_path),
                "clone",
                &[origin.repo.repo_dir.to_str().unwrap(), "repo"],
                true,
                None,
            )?;

            let git_repo = GitRepo::open(XetConfig::new(
                Some(Cfg::with_default_values()),
                None,
                ConfigGitPathOption::PathDiscover(path.clone()),
            )?)?;

            Ok(Self {
                repo: git_repo,
                _repo_path: TestRepoPath::from_args(path, tmp_repo),
            })
        }

        /// Runs a bunch of tests to ensure that the current
        /// repo is configured correctly.
        pub fn test_consistent(&self) -> Result<()> {
            let repo_dir_1 = self.repo.git_dir.clone();
            let repo_dir_query = self.repo.repo_dir.join(
                self.repo
                    .run_git_checked_in_repo("rev-parse", &["--git-dir"])?,
            );

            assert!(is_same_file(repo_dir_1, repo_dir_query)?);

            let repo_dir_1 = self.repo.repo_dir.clone();
            let repo_dir_query = self.repo.repo_dir.join(
                self.repo
                    .run_git_checked_in_repo("rev-parse", &["--show-toplevel"])?,
            );

            assert!(is_same_file(repo_dir_1, repo_dir_query)?);

            Ok(())
        }

        pub fn write_file(&self, filename: &str, seed: u64, size: usize) -> Result<()> {
            use rand::prelude::*;
            let mut rng = SmallRng::seed_from_u64(seed);
            let mut data = vec![0u8; size];
            rng.fill_bytes(&mut data[..]);
            let path = self.repo.repo_dir.join(filename);
            create_dir_all(path.parent().unwrap())?;
            File::create(&path)?.write_all(&data)?;

            Ok(())
        }
    }
}

#[cfg(test)]
mod git_repo_tests {
    use std::fs::OpenOptions;

    use super::test_tools::TestRepo;
    use super::*;

    #[tokio::test(flavor = "multi_thread", worker_threads = 2)]
    async fn test_repo_query_functions() -> Result<()> {
        let tr = TestRepo::new()?;

        tr.test_consistent()?;

        // Test to make sure the cleanliness of the repository is correctly reported.
        assert!(tr.repo.repo_is_clean()?);

        tr.write_file("test_file.dat", 0, 100)?;
        tr.repo.run_git_checked_in_repo("add", &["test_file.dat"])?;

        assert!(!tr.repo.repo_is_clean()?);

        tr.repo
            .run_git_checked_in_repo("commit", &["-m", "Added test_file.dat"])?;

        assert!(tr.repo.repo_is_clean()?);

        Ok(())
    }

    #[tokio::test(flavor = "multi_thread", worker_threads = 2)]
    async fn test_repo_remotes() -> Result<()> {
        let tr1 = TestRepo::new()?;
        let tr2 = TestRepo::new()?;
        let tr3 = TestRepo::new()?;

        tr1.repo.run_git_checked_in_repo(
            "remote",
            &["add", "tr2", tr2.repo.repo_dir.to_str().unwrap()],
        )?;
        tr1.repo.run_git_checked_in_repo(
            "remote",
            &["add", "tr3", tr3.repo.repo_dir.to_str().unwrap()],
        )?;

        let mut remotes = tr1.repo.current_remotes()?;
        remotes.sort();

        assert_eq!(remotes, &["tr2", "tr3"]);

        let mut remotes_2 = GitRepo::list_remotes(&tr1.repo.repo)?;
        remotes_2.sort();

        assert_eq!(remotes_2[0].0, "tr2");
        assert_eq!(remotes_2[1].0, "tr3");

        Ok(())
    }
    #[tokio::test(flavor = "multi_thread", worker_threads = 2)]
    async fn test_fetch_config_added() -> Result<()> {
        let tr_origin = TestRepo::new()?;
        let mut tr = TestRepo::clone(&tr_origin)?;

        let query_config = |tr: &TestRepo| {
            let (_, config_settings, _) = tr
                .repo
                .run_git_in_repo(
                    "config",
                    &["--get-regex", "remote\\.[a-z]+\\.fetch", ".*/xet/.*"],
                )
                .unwrap();
            config_settings.trim().to_owned()
        };

        let current_notes_config = query_config(&tr);
        assert_eq!(current_notes_config, "");

        tr.repo.initialize(true, false).await?;

        let current_notes_config = query_config(&tr);
        assert!(current_notes_config.contains("origin"));

        Ok(())
    }

    #[tokio::test(flavor = "multi_thread", worker_threads = 2)]
    async fn test_write_hook() -> Result<()> {
        let tr = TestRepo::new()?;

        let subpath = "foo";
        let hook_file = tr.repo.git_dir.join(subpath);

        // test writing an empty file
        let res = tr.repo.write_hook(subpath, "bar")?;
        assert!(res);

        let contents =
            fs::read_to_string(hook_file.clone()).expect("Hook file wasn't written correctly");

        assert_eq!(contents, "#!/usr/bin/env bash\nbar");

        // append some other hooks
        let mut file = OpenOptions::new()
            .append(true)
            .open(hook_file.clone())
            .unwrap();
        writeln!(file, "\nbaz")?;

        let contents =
            fs::read_to_string(hook_file.clone()).expect("Hook file wasn't written correctly");
        assert_eq!(contents, "#!/usr/bin/env bash\nbar\nbaz\n");

        // ensure write_hooks keeps it the same and doesn't write when script is in hooks
        let res = tr.repo.write_hook(subpath, "bar")?;
        assert!(!res);

        let contents =
            fs::read_to_string(hook_file.clone()).expect("Hook file wasn't written correctly");

        assert_eq!(contents, "#!/usr/bin/env bash\nbar\nbaz\n");

        // ensure write_hooks appends our script when it doesn't exist in previous file
        let mut file = OpenOptions::new()
            .write(true)
            .truncate(true)
            .open(hook_file.clone())
            .unwrap();
        writeln!(file, "#!/usr/bin/env bash\nbaz")?;

        let contents =
            fs::read_to_string(hook_file.clone()).expect("Hook file wasn't written correctly");
        assert_eq!(contents, "#!/usr/bin/env bash\nbaz\n");

        let res = tr.repo.write_hook(subpath, "bar")?;
        assert!(res);

        let contents = fs::read_to_string(hook_file).expect("Hook file wasn't written correctly");

        assert_eq!(contents, "#!/usr/bin/env bash\nbaz\nbar\n");

        Ok(())
    }

    #[test]
    fn test_gitattributes_regex_match() {
        // Test that all valid versions of the .gitattribute match the regex
        assert!(GITATTRIBUTES_TEST_REGEX.is_match("* filter=xet diff=xet merge=xet -text"));
        assert!(GITATTRIBUTES_TEST_REGEX.is_match("* filter=xet -text"));
        assert!(GITATTRIBUTES_TEST_REGEX.is_match("*.gitattributes filter="));
        assert!(GITATTRIBUTES_TEST_REGEX.is_match("*.xet/** filter="));
    }
}<|MERGE_RESOLUTION|>--- conflicted
+++ resolved
@@ -1,11 +1,7 @@
 use anyhow::Context;
 use is_executable::IsExecutable;
-<<<<<<< HEAD
+use mdb_shard::error::MDBShardError;
 use mdb_shard::shard_version::MDBShardVersion;
-=======
-use mdb_shard::error::MDBShardError;
-use mdb_shard::shard_version::ShardVersion;
->>>>>>> 8cc68097
 use std::collections::{HashMap, HashSet};
 use std::fs::create_dir_all;
 #[cfg(unix)]
@@ -125,11 +121,7 @@
     }
 }
 
-<<<<<<< HEAD
-pub fn get_mdb_version(git_dir: &Path) -> Result<MDBShardVersion> {
-=======
-pub fn get_mdb_version(repo_path: &Path) -> Result<ShardVersion> {
->>>>>>> 8cc68097
+pub fn get_mdb_version(repo_path: &Path) -> Result<MDBShardVersion> {
     let v = merkledb_shard_plumb::match_repo_mdb_version(
         repo_path,
         get_merkledb_notes_name,
@@ -512,7 +504,7 @@
             self.repo_dir
         );
 
-        let mdb_version = ShardVersion::try_from(mdb_version)?;
+        let mdb_version = MDBShardVersion::try_from(mdb_version)?;
         self.set_repo_mdb(&mdb_version).await?;
 
         if mdb_version.need_salt() {
@@ -1562,21 +1554,21 @@
         Ok(())
     }
 
-    async fn check_merkledb_is_empty(&self, version: &ShardVersion) -> Result<bool> {
+    async fn check_merkledb_is_empty(&self, version: &MDBShardVersion) -> Result<bool> {
         let notesref = get_merkledb_notes_name(version);
         match version {
-            ShardVersion::V1 => {
+            MDBShardVersion::V1 => {
                 check_merklememdb_is_empty(&self.xet_config, &self.merkledb_file, notesref)
                     .await
                     .map_err(GitXetRepoError::from)
             }
-            ShardVersion::V2 => todo!(), // should never get here until MDB v3
-        }
-    }
-
-    async fn set_repo_mdb(&self, version: &ShardVersion) -> Result<()> {
+            MDBShardVersion::V2 => todo!(), // should never get here until MDB v3
+        }
+    }
+
+    async fn set_repo_mdb(&self, version: &MDBShardVersion) -> Result<()> {
         if self.mdb_version > *version {
-            return Err(MDBShardError::ShardVersionError(format!(
+            return Err(MDBShardError::MDBShardVersionError(format!(
                 "illegal to downgrade Merkle DB from {:?} to {version:?}",
                 self.mdb_version
             )))
@@ -1589,7 +1581,7 @@
             let mut v = *version;
             while let Some(lower_version) = v.get_lower() {
                 if !self.check_merkledb_is_empty(&lower_version).await? {
-                    return Err(MDBShardError::ShardVersionError(format!(
+                    return Err(MDBShardError::MDBShardVersionError(format!(
                     "failed to set Merkle DB version to {version:?} because Merkle DB is not empty"
                 )))
                     .map_err(GitXetRepoError::from);
@@ -1612,11 +1604,11 @@
         // exists so git doesn't report error on push. Git blob store ensures that
         // only one copy is stored.
         match version {
-            ShardVersion::V1 => {
+            MDBShardVersion::V1 => {
                 merkledb_plumb::add_empty_note(&self.xet_config, get_merkledb_notes_name(version))
                     .await?
             }
-            ShardVersion::V2 => {
+            MDBShardVersion::V2 => {
                 merkledb_shard_plumb::add_empty_note(
                     &self.xet_config,
                     get_merkledb_notes_name(version),
