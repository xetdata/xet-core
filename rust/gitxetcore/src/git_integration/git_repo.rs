use is_executable::IsExecutable;
use mdb_shard::error::MDBShardError;
use mdb_shard::shard_version::ShardVersion;
use parutils::block_on_async_function;
use std::collections::{HashMap, HashSet};
use std::fs::create_dir_all;
#[cfg(unix)]
use std::fs::Permissions;
use std::fs::{self, File, OpenOptions};
#[cfg(unix)]
use std::os::unix::prelude::PermissionsExt;

use std::io::Write;
use std::path::Path;
use std::path::PathBuf;

use std::sync::Arc;

use crate::config::ConfigGitPathOption;
use crate::config::XetConfig;
use git2::Repository;
use lazy_static::lazy_static;
use regex::Regex;
use tracing::{debug, error, info, warn};

use crate::constants::*;
use crate::data_processing::PointerFileTranslator;
use crate::errors::GitXetRepoError::{self};
use crate::errors::{convert_parallel_error, Result};
use crate::git_integration::git_wrap;
use crate::merkledb_plumb::{
    self, check_merklememdb_is_empty, merge_merkledb_from_git, update_merkledb_to_git,
};
use crate::merkledb_shard_plumb::{self, get_mdb_version};
use crate::summaries_plumb::{merge_summaries_from_git, update_summaries_to_git};

use super::git_notes_wrapper::GitNotesWrapper;
use super::git_url::{authenticate_remote_url, is_remote_url, parse_remote_url};

// For each reference update that was added to the transaction, the hook receives
// on standard input a line of the format:
//
//    <old-value> SP <new-value> SP <ref-name> LF
//
// where <old-value> is the old object name passed into the reference transaction,
// <new-value> is the new object name to be stored in the ref and <ref-name> is
// the full name of the ref.
lazy_static! {
    static ref REF_REGEX: Regex =
        Regex::new(r"^[^ ]+ +[^ ]+ +refs/remotes/([^/]+)/?([^ ]*)$").unwrap();
}

fn reference_transaction_hook_regex() -> &'static Regex {
    &REF_REGEX
}

///////////////////////////
// Git attributes.
const GITATTRIBUTES_CONTENT: &str =
    "* filter=xet diff=xet merge=xet -text\n*.gitattributes filter=\n*.xet/** filter=\n";
lazy_static! {
    static ref GITATTRIBUTES_TEST_REGEX: Regex = Regex::new(
        r"(^\* filter=xet.* -text$)|(^\*\.gitattributes filter=$)|(^\*\.xet/\*\* filter=$)"
    )
    .unwrap();
}

const PREPUSH_HOOK_CONTENT: &str =
    "git-xet hooks pre-push-hook --remote \"$1\" --remote-loc \"$2\"\n";
const REFERENCE_TRANSACTION_HOOK_CONTENT: &str =
    "git-xet hooks reference-transaction-hook --action \"$1\"\n";

// Provides a mechanism to lock files that can often be modifiied, such as hooks,
// .gitattributes, etc.  Normally our mechanisms should handle all these files
// automatically, but this provides a way to force files to never change.  Adding
// in the comment text:
//
// # XET LOCK
//
// On any line in the file, and the file will never change.
//
lazy_static! {
    static ref CONTENT_LOCKING_REGEX: Regex = Regex::new(r".*XET +LOCK.*").unwrap();
}
/// Returns true if the locking text `# XET LOCK` appears in the text, and false otherwise.
fn file_content_contains_lock(content: &str) -> bool {
    CONTENT_LOCKING_REGEX.is_match(content)
}

pub fn is_user_identity_set(path: Option<PathBuf>) -> std::result::Result<bool, git2::Error> {
    let (_, username, _) =
        git_wrap::run_git_captured(path.as_ref(), "config", &["user.name"], false, None).map_err(
            |e| git2::Error::from_str(&format!("Error retrieving config setting user.name: {e:?}")),
        )?;

    let (_, email, _) =
        git_wrap::run_git_captured(path.as_ref(), "config", &["user.email"], false, None).map_err(
            |e| {
                git2::Error::from_str(&format!(
                    "Error retrieving config setting user.email: {e:?}"
                ))
            },
        )?;

    Ok(!(username.trim().is_empty() || email.trim().is_empty()))
}

pub fn verify_user_config(path: Option<PathBuf>) -> std::result::Result<(), git2::Error> {
    if !is_user_identity_set(path)? {
        return Err(git2::Error::from_str(
            "Configure your Git user name and email before running git-xet commands. \
\n\n  git config --global user.name \"<Name>\"\n  git config --global user.email \"<Email>\"",
        ));
    }

    Ok(())
}

// Map from MDB version to ref notes canonical name
pub fn get_merkledb_notes_name(version: &ShardVersion) -> &'static str {
    match version {
        ShardVersion::V1 => GIT_NOTES_MERKLEDB_V1_REF_NAME,
        ShardVersion::V2 => GIT_NOTES_MERKLEDB_V2_REF_NAME,
        &ShardVersion::Uninitialized => "",
    }
}

/// Open the repo using libgit2
pub fn open_libgit2_repo(
    repo_path: Option<&Path>,
) -> std::result::Result<Arc<Repository>, git2::Error> {
    let repo = match repo_path {
        Some(path) => Repository::discover(path)?,
        None => Repository::open_from_env()?,
    };

    #[allow(unknown_lints)]
    #[allow(clippy::arc_with_non_send_sync)]
    Ok(Arc::new(repo))
}

// Salt is 256-bit in length.
pub const REPO_SALT_LEN: usize = 32;

// Read one blob from the notesref as salt.
// Return error if find more than one note.
pub fn read_repo_salt(git_dir: &Path) -> Result<Option<[u8; REPO_SALT_LEN]>> {
    let notesref = GIT_NOTES_REPO_SALT_REF_NAME;

<<<<<<< HEAD
    let repo = GitNotesWrapper::open(git_dir.to_path_buf(), notesref).map_err(|e| {
        error!("read_repo_salt: Unable to access git notes at {notesref:?}: {e:?}");
        e
    })?;
=======
    let Ok(repo) = open_libgit2_repo(Some(git_dir)).map_err(|e| {
        info!("Error opening {git_dir:?} as git repository; error = {e:?}.");
        e
    }) else {
        return Ok(None);
    };
>>>>>>> 7219e58f

    if repo.find_reference(notesref).is_err() {
        info!("Repository at {git_dir:?} does not appear to contain {notesref}, salt not found.");
        return Ok(None);
    }

    let notes_wrapper = GitNotesWrapper::from_repo(repo, notesref);
    let mut iter = notes_wrapper.notes_content_iterator()?;
    let Some((_, salt_data)) = iter.next() else {
        info!("Error reading repo salt from notes: {notesref} present but empty.");
        return Ok(None);
    };

    if salt_data.len() != REPO_SALT_LEN {
        return Err(GitXetRepoError::Other(format!(
            "mismatch repo salt length from notes: {:?}",
            salt_data.len()
        )));
    }

    if iter.count() != 0 {
        return Err(GitXetRepoError::Other(
            "find more than one repo salt".to_owned(),
        ));
    }

    let mut ret = [0u8; REPO_SALT_LEN];
    ret.copy_from_slice(&salt_data);

    Ok(Some(ret))
}

pub struct GitRepo {
    #[allow(dead_code)]
    pub repo: Arc<Repository>,
    xet_config: XetConfig,
    pub repo_dir: PathBuf,
    pub git_dir: PathBuf,
    pub mdb_version: ShardVersion,
    pub merkledb_file: PathBuf,
    pub merkledb_v2_cache_dir: PathBuf,
    pub merkledb_v2_session_dir: PathBuf,
    pub summaries_file: PathBuf,
    pub cas_staging_path: PathBuf,
}

impl GitRepo {
    /// loads the current repository
    fn load_repo(repo_dir: Option<&Path>) -> std::result::Result<Arc<Repository>, git2::Error> {
        match repo_dir {
            Some(path) => {
                if *path == PathBuf::default() {
                    open_libgit2_repo(None)
                } else {
                    open_libgit2_repo(Some(path))
                }
            }
            None => open_libgit2_repo(None),
        }
    }

    fn repo_dir_from_repo(repo: &Arc<Repository>) -> PathBuf {
        match repo.workdir() {
            Some(p) => p,
            None => repo.path(), // When it's a bare directory
        }
        .to_path_buf()
    }

    pub fn open(config: XetConfig) -> Result<Self> {
        Self::open_impl(config, false)
    }

    pub fn open_and_initialize(config: XetConfig) -> Result<Self> {
        Self::open_impl(config, true)
    }

    /// Open the repository, assuming that the current directory is itself in the repository.
    ///
    /// If we are running in a way that is not associated with a repo, then the XetConfig path
    /// will be
    fn open_impl(config: XetConfig, initialize_if_uninitialized: bool) -> Result<Self> {
        let repo = Self::load_repo(Some(config.repo_path()?))?;

        let git_dir = repo.path().to_path_buf();
        let repo_dir = Self::repo_dir_from_repo(&repo);
        info!(
            "GitRepo::open: Opening git repo at {:?}, git_dir = {:?}.",
            repo_dir, git_dir
        );

        let merkledb_file = {
            if config.merkledb == PathBuf::default() {
                git_dir.join(MERKLEDBV1_PATH_SUBDIR)
            } else {
                config.merkledb.clone()
            }
        };

        let merkledb_v2_cache_dir = {
            if config.merkledb_v2_cache == PathBuf::default() {
                git_dir.join(MERKLEDB_V2_CACHE_PATH_SUBDIR)
            } else {
                config.merkledb_v2_cache.clone()
            }
        };

        let merkledb_v2_session_dir = {
            if config.merkledb_v2_session == PathBuf::default() {
                git_dir.join(MERKLEDB_V2_SESSION_PATH_SUBDIR)
            } else {
                config.merkledb_v2_session.clone()
            }
        };

        let summaries_file = {
            if config.summarydb == PathBuf::default() {
                git_dir.join(SUMMARIES_PATH_SUBDIR)
            } else {
                config.summarydb.clone()
            }
        };

        let cas_staging_path = {
            let stage_path_or_default = config.staging_path.clone().unwrap_or_default();
            if stage_path_or_default == PathBuf::default() {
                git_dir.join(CAS_STAGING_SUBDIR)
            } else {
                stage_path_or_default
            }
        };

        // Now, see what version we're at in this repo and whether it's initialized or not.
        let mut mdb_version = get_mdb_version(&repo_dir)?;

        let mut s = Self {
            repo,
            git_dir,
            repo_dir,
            xet_config: config,
            mdb_version,
            merkledb_file,
            merkledb_v2_cache_dir,
            merkledb_v2_session_dir,
            summaries_file,
            cas_staging_path,
        };

        if mdb_version == ShardVersion::Uninitialized {
            info!("GitRepo::open: Detected repo is not initialized (ShardVersion::Unitialized)");

            // First, attempt a fetch from the remote notes, which may actually have more information than
            // we explicitly have at this point.  The filter will run on clone before the remote notes
            // have been fetched, so in this case we need to explicitly fetch them.
            let remotes = Self::list_remote_names(s.repo.clone())?;
            for r in remotes {
                s.sync_remote_to_notes(&r)?;
            }
            // Sync in the notes and mdb stuff as needed.
            s.sync_notes_to_dbs_for_implicit_init()?;

            mdb_version = get_mdb_version(&s.repo_dir)?;

            // If it's still unitialized, and we are told to initialize it, then go for it.
            if mdb_version == ShardVersion::Uninitialized && initialize_if_uninitialized {
                s.install_gitxet_from_filter_process()?;

                s.mdb_version = get_mdb_version(&s.repo_dir)?;

                if s.mdb_version != ShardVersion::V2 {
                    error!("GitRepo::open: Error Initializing new repo.");
                    return Err(GitXetRepoError::Other(
                        "Error: Setting MerkleDB shard version failed on implicit initialization."
                            .to_owned(),
                    ));
                }
            }
        }

        Ok(s)
    }

    /// Clone a repo -- just a pass-through to git clone.
    /// Return repo name and a branch field if that exists in the remote url.
    pub fn clone(
        config: Option<&XetConfig>,
        git_args: &[&str],
        no_smudge: bool,
        base_dir: Option<&PathBuf>,
        pass_through: bool,
        check_result: bool,
    ) -> Result<(String, Option<String>)> {
        let mut git_args = git_args.iter().map(|x| x.to_string()).collect::<Vec<_>>();
        // attempt to rewrite URLs with authentication information
        // if config provided

        let mut repo = String::default();
        let mut branch = None;
        if let Some(config) = config {
            for ent in &mut git_args {
                if is_remote_url(ent) {
                    (*ent, repo, branch) = parse_remote_url(ent)?;
                    *ent = authenticate_remote_url(ent, config)?;
                }
            }
        }
        if let Some(ref br) = branch {
            git_args.extend(vec!["--branch".to_owned(), br.clone()]);
        }

        // First, make sure that everything is properly installed and that the git-xet filter will be run correctly.
        Self::write_global_xet_config()?;

        let smudge_arg: Option<&[_]> = if no_smudge {
            Some(&[("XET_NO_SMUDGE", "1")])
        } else {
            None
        };
        let git_args_ref: Vec<&str> = git_args.iter().map(|s| s.as_ref()).collect();

        // Now run git clone, and everything should work fine.
        if pass_through {
            git_wrap::run_git_passthrough(
                base_dir,
                "clone",
                &git_args_ref,
                check_result,
                smudge_arg,
            )?;
        } else {
            git_wrap::run_git_captured(base_dir, "clone", &git_args_ref, check_result, smudge_arg)?;
        }

        Ok((repo, branch))
    }

    pub fn get_remote_urls(path: Option<&Path>) -> Result<Vec<String>> {
        let repo = Self::load_repo(path)?;
        // try to derive from git repo URL
        // get the list of remotes
        Ok(Self::list_remotes(&repo)?
            .into_iter()
            .map(|(_name, url)| url)
            .collect())
    }

    pub fn get_remote_names() -> Result<Vec<String>> {
        let repo = Self::load_repo(None)?;
        // try to derive from git repo URL
        // get the list of remotes
        Self::list_remote_names(repo)
    }

    /// Calls git directly, capturing stderr and returning the result of stdout.
    ///
    /// The command is run in the directory base_directory.  On nonzero exit
    /// status, an error is return containing the captured stderr output.
    pub fn run_git(&self, command: &str, args: &[&str]) -> Result<(Option<i32>, String, String)> {
        git_wrap::run_git_captured(None, command, args, false, None)
    }

    pub fn run_git_checked(&self, command: &str, args: &[&str]) -> Result<String> {
        let (_, stdout_s, _) = git_wrap::run_git_captured(None, command, args, true, None)?;
        Ok(stdout_s)
    }

    pub fn run_git_in_repo(
        &self,
        command: &str,
        args: &[&str],
    ) -> Result<(Option<i32>, String, String)> {
        git_wrap::run_git_captured(Some(&self.repo_dir), command, args, false, None)
    }

    pub fn run_git_checked_in_repo(&self, command: &str, args: &[&str]) -> Result<String> {
        let (_, stdout_s, _) =
            git_wrap::run_git_captured(Some(&self.repo_dir), command, args, true, None)?;
        Ok(stdout_s)
    }

    /// Returns true if the current repo is clean, and false otherwise.
    pub fn repo_is_clean(&self) -> Result<bool> {
        // Here, we'll run the fast query version.  However, this relies on
        // the existance of HEAD, which isn't always the case.
        let (ret_code, _, _) = self.run_git_in_repo("update-index", &["--refresh"])?;

        if let Some(r) = ret_code {
            if r != 0 {
                return Ok(false);
            }
        }

        let (ret_code, _, _) = self.run_git_in_repo("diff-index", &["--quiet", "HEAD", "--"])?;

        Ok(match ret_code {
            Some(0) => true,
            Some(_) => {
                //
                // Here we need to determine whether it's a new repo or not,
                // as this causes the process to falsely report it's dirty.  This
                // command will list out the current changes.
                let (_, stdout, _) =
                    self.run_git_in_repo("status", &["--porcelain", "--untracked-files=no"])?;
                stdout.is_empty() // If there are no commits, then it's clean
            }
            _ => {
                return Err(GitXetRepoError::Other(
                    "git subprocesses killed unexpectedly.".to_string(),
                ))
            }
        })
    }

    /// Writing out all the initial configuration files and results.
    ///
    /// May be run multiple times without changing the current configuration..
    pub async fn install_gitxet(
        &mut self,
        global_config: bool,
        always_write_local_config: bool,
        preserve_gitattributes: bool,
        force: bool,
        enable_locking: bool,
        mdb_version: u64,
    ) -> Result<bool> {
        info!("Running install associated with repo {:?}", self.repo_dir);

        let mdb_version = ShardVersion::try_from(mdb_version)?;

        if !self.repo_is_clean()? {
            return Err(GitXetRepoError::Other("Repository must be clean to run git-xet init.  Please commit or stash any changes and rerun.".to_owned()));
        }

        if !force {
            let remotes = GitRepo::list_remotes(&self.repo)
                .map_err(|_| GitXetRepoError::Other("Unable to list remotes".to_string()))?;

            let mut have_ok_remote = false;

            for (r_name, r_url) in remotes {
                for endpoint in XET_ALLOWED_ENDPOINTS {
                    if r_url.contains(endpoint) {
                        have_ok_remote = true;
                        info!(
                            "Remote {} with endpoint {} is a XET remote; allowing init.",
                            &r_name, &r_url
                        );
                        break;
                    } else {
                        info!(
                            "Excluded remote {}; endpoint {} is not a XET remote.",
                            &r_name, &r_url
                        );
                    }
                }
            }
            if !have_ok_remote {
                return Err(GitXetRepoError::Other("No registered XetData remote; aborting initialization.  Use --force to override.".to_owned()));
            }
        }

        if global_config {
            GitRepo::write_global_xet_config()?;
        } else if always_write_local_config {
            self.write_local_filter_config()?;
        } else {
            // Do we need to write the local config?  If it's in the global config,
            let (_, filter_value, _) =
                self.run_git_in_repo("config", &["--global", "filter.xet.process"])?;
            if filter_value.trim() != "git xet filter" {
                self.write_local_filter_config()?;
            }
        }

        let (changed, git_attr_changed) = self
            .initialize(!preserve_gitattributes, enable_locking)
            .await?;

        // If the git attributes file is changed, then commit that change so it's pushed properly.
        if git_attr_changed {
            self.run_git_checked_in_repo(
                "add",
                &[self.repo_dir.join(".gitattributes").to_str().unwrap()],
            )?;
            self.run_git_checked("commit", &["-m", "Configured repository to use git-xet."])?;
        }

        self.set_repo_mdb(&mdb_version).await?;

        if mdb_version.need_salt() {
            self.set_repo_salt()?;
        }

        Ok(changed)
    }

    /// Set up a bare repo with xet specific information.
    ///
    /// May be run multiple times without changing the current configuration.
    pub async fn install_gitxet_for_bare_repo(&self, mdb_version: u64) -> Result<()> {
        info!(
            "Configuring Merkle DB and repo salt associated with repo {:?}",
            self.repo_dir
        );

        let mdb_version = ShardVersion::try_from(mdb_version)?;
        self.set_repo_mdb(&mdb_version).await?;

        if mdb_version.need_salt() {
            self.set_repo_salt()?;
        }

        Ok(())
    }

    /// Set up a repo when the filter is run but no notes are present.
    /// This can happen on certain
    ///
    /// May be run multiple times without changing the current configuration.
    pub fn install_gitxet_from_filter_process(&self) -> Result<()> {
        // Initialize a local version of the
        info!(
            "Configure Merkle DB and repo salt associated with repo {:?}",
            &self.repo_dir
        );

        self.set_repo_mdb_to_v2_from_uninitialized()?;

        Ok(())
    }

    // Write out all the initial configurations and hooks.
    //
    // Returns two flags.  The first is true if any changes were made,
    // the second is true if parts of the local config were changed
    // and should be committed after this.

    pub async fn initialize(
        &mut self,
        overwrite_gitattributes: bool,
        enable_locking: bool,
    ) -> Result<(bool, bool)> {
        let mut changed = false;

        // Go through and ensure everything is as it should be.
        changed |= self.create_directories()?;
        changed |= self.write_prepush_hook()?;
        changed |= self.write_reference_transaction_hook()?;

        if enable_locking {
            // Test for the existence of git lfs.
            if let Err(e) = self.run_git_checked("lfs", &["version"]) {
                info!("Error string attempting to query for git lfs: {e:?}");
                return Err(GitXetRepoError::InvalidOperation("Error: git lfs not found; required to enable locking (from --enable-locking flag).".to_string()));
            }

            changed |= self.write_postcheckout_hook()?;
            changed |= self.write_postmerge_hook()?;
            changed |= self.write_postcommit_hook()?;
        }

        let git_attr_changed = self.write_gitattributes(overwrite_gitattributes)?;

        changed |= git_attr_changed;

        // This is a passive thing; may not be needed.
        let new_remotes = self.write_repo_fetch_config()?;

        // TODO: this may need a timeout or something; it's possible that
        // things from these remotes fail or hang due to connection issues.
        if !new_remotes.is_empty() {
            for remote in &new_remotes {
                self.sync_remote_to_notes(remote)?;
            }
            self.mdb_version = get_mdb_version(&self.git_dir)?;
            self.sync_notes_to_dbs().await?;
        }

        Ok((changed || !new_remotes.is_empty(), git_attr_changed))
    }

    pub fn create_directories(&self) -> Result<bool> {
        let mut changed = false;

        let cas_dir = &self.cas_staging_path;
        let merkledb_dir = &self.merkledb_file.parent().unwrap().to_path_buf();
        let merkledb_v2_cache_dir = &self.merkledb_v2_cache_dir;
        let merkledb_v2_session_dir = &self.merkledb_v2_session_dir;

        info!(
            "XET: Ensuring directories exist: {:?}, {:?}, {:?}, {:?}",
            &merkledb_dir, &cas_dir, &merkledb_v2_cache_dir, &merkledb_v2_session_dir,
        );

        for dir in [
            &cas_dir,
            &merkledb_dir,
            &merkledb_v2_cache_dir,
            &merkledb_v2_session_dir,
        ] {
            if !dir.exists() {
                changed = true;
                create_dir_all(dir)?;
                info!("XET: Created dir {:?}.", &dir);
            }
        }

        Ok(changed)
    }

    /// Writes out the .gitattributes, or (possibly) modifies it if it's already present.
    pub fn write_gitattributes(&self, force_write_gitattributes: bool) -> Result<bool> {
        // Make sure that * filter=xet is in .gitattributes.

        let text = GITATTRIBUTES_CONTENT;

        let path = self.repo_dir.join(".gitattributes");

        if path.exists() {
            let content = fs::read(&path).unwrap_or_default();
            let content = std::str::from_utf8(&content).unwrap_or_default();

            // See if there is a lock flag in the .gitattributes file.
            if file_content_contains_lock(content) {
                info!(".gitattributes file contains locking tag, refusing to alter.");

                if force_write_gitattributes {
                    eprintln!("ERROR: Cannot change .gitattributes; file content is locked.  To update the file, remove the line containing \"XET LOCK\" and rerun the operation.");
                    error!("Cannot change .gitattributes; file content is locked.  To update the file, remove the line containing \"XET LOCK\" and rerun the operation.");
                }

                return Ok(false);
            }

            // Check to make sure all the relevant lines are there and at the beginning.
            if !content.starts_with(text) {
                if !force_write_gitattributes {
                    // See if it's actually containing content.
                    if !content
                        .lines()
                        .take(GITATTRIBUTES_CONTENT.matches('\n').count())
                        .all(|line| GITATTRIBUTES_TEST_REGEX.is_match(line.trim()))
                    {
                        warn!(".gitattributes file written, but contains non-xet content.");
                        eprintln!("WARNING: .gitattributes file written, but contains non-xet content.  To update this file, run `git xet init` to force writing out the file.  To silence this warning, add the comment \"# XET LOCK\" at the top of the .gitattributes file.");
                    }
                    return Ok(false);
                }

                info!("XET: modifying .gitattributes to include filter file.");

                // Go through line by line and see if the filter is present.
                // If so, then add this to the top but keep the rest.

                let mut new_loc = self.repo_dir.join(".gitattributes.bk");

                if new_loc.exists() {
                    for i in 0.. {
                        new_loc = self.repo_dir.join(&format!(".gitattributes.bk.{i:?}"));

                        if !new_loc.exists() {
                            break;
                        }
                    }
                }
                eprintln!(
                    "Modifying .gitattributes to verify filter process; moving old version to {:?}",
                    new_loc.file_name().unwrap()
                );

                fs::rename(&path, &new_loc)?;

                let mut out = File::create(&path)?;
                out.write_all(text.as_bytes())?;
                out.write_all("\n".as_bytes())?;

                // Put the rest of the lines there, in proper order.
                let verification_check: HashSet<&str> = text
                    .split('\n')
                    .filter(|s| {
                        let ss = s.trim();
                        !ss.is_empty()
                    })
                    .collect();

                for line in content.split('\n') {
                    if !verification_check.contains(&line) {
                        out.write_all(line.as_bytes())?;
                        out.write_all("\n".as_bytes())?;
                    }
                }
                Ok(true)
            } else {
                Ok(false)
            }
        } else {
            info!("XET: writing .gitattributes.");
            fs::write(&path, text)?;
            Ok(true)
        }
    }

    #[cfg(unix)]
    fn set_execute_permission(path: &Path) -> Result<()> {
        fs::set_permissions(path, Permissions::from_mode(0o755))?;
        Ok(())
    }

    #[cfg(windows)]
    fn set_execute_permission(_path: &Path) -> Result<()> {
        // do nothing because Windows FS doesn't have a concept of executable
        Ok(())
    }

    fn write_hook(&self, subpath: &str, script: &str) -> Result<bool> {
        let path = self.git_dir.join(subpath);

        let mut changed = false;

        // There are three states to handle:
        // 1. the file doesn't exist -> write out a new script
        // 2. the file exists and contains the script -> do nothing
        // 3. the file exists and doesn't contain script -> append
        if !path.exists() {
            let parent_path = path
                .parent()
                .ok_or_else(|| GitXetRepoError::FileNotFound(path.clone()))?;

            fs::create_dir_all(parent_path)?;

            info!("XET: writing {}.", &subpath);
            fs::write(&path, format!("#!/usr/bin/env bash\n{script}"))?;
            changed = true;
        } else {
            let content = fs::read(&path).unwrap_or_default();
            let content = std::str::from_utf8(&content).unwrap_or_default();

            if file_content_contains_lock(content) {
                info!("Hook {:?} contains locking text, not modifying.", subpath);
                return Ok(false);
            }

            if !content.contains(script) {
                let mut file = OpenOptions::new().append(true).open(&path)?;
                writeln!(file, "{script}")?;
                changed = true;
                info!("Adding hooks to file {:?}, appending to end.", subpath);
            }
        }

        // Make sure the executable status is set.
        if !path.is_executable() {
            Self::set_execute_permission(&path)?;
            changed = true;
        }

        Ok(changed)
    }

    /// Write out the prepush hook.
    pub fn write_prepush_hook(&self) -> Result<bool> {
        self.write_hook("hooks/pre-push", PREPUSH_HOOK_CONTENT)
    }

    /// Write out the post-merge hook
    pub fn write_postmerge_hook(&self) -> Result<bool> {
        let script = "git-xet hooks post-merge-hook --flag \"$1\"\n";
        self.write_hook("hooks/post-merge", script)
    }

    pub fn write_postcheckout_hook(&self) -> Result<bool> {
        let script =
            "git-xet hooks post-checkout-hook --previous \"$1\" --new \"$2\" --flag \"$3\"\n";
        self.write_hook("hooks/post-checkout", script)
    }

    pub fn write_postcommit_hook(&self) -> Result<bool> {
        let script = "git-xet hooks post-commit-hook\n";
        self.write_hook("hooks/post-commit", script)
    }

    /// Write out the reference transaction hook.
    pub fn write_reference_transaction_hook(&self) -> Result<bool> {
        self.write_hook(
            "hooks/reference-transaction",
            REFERENCE_TRANSACTION_HOOK_CONTENT,
        )
    }

    /// Uninstall all the local hooks from the current repository
    pub fn uninstall_gitxet_hooks(&self, ignore_locks: bool) -> Result<bool> {
        let mut all_uninstalled_correctly = true;
        eprintln!("Uninstalling git-xet hooks from repository.");

        let mut hook_erase_content: HashSet<&str> = HashSet::new();

        for hook_line in &[PREPUSH_HOOK_CONTENT, REFERENCE_TRANSACTION_HOOK_CONTENT] {
            for s in hook_line
                .lines()
                .map(|s| s.trim())
                .filter(|s| !s.is_empty())
            {
                hook_erase_content.insert(s);
            }
        }

        // Clear out the hooks.
        for hook in &["hooks/pre-push", "hooks/reference-transaction"] {
            let path = self.git_dir.join(hook);
            let content = match fs::read(&path) {
                Ok(s) => s,
                Err(_) => {
                    error!(
                        "Unable to open {:?} to clear git-xet hooks; skipping.",
                        &path
                    );
                    all_uninstalled_correctly = false;
                    continue;
                }
            };

            let content = match std::str::from_utf8(&content) {
                Err(e) => {
                    error!(
                        "Unable to parse contents of {:?} to clear git-xet hooks; skipping. (Error: {:?})",
                        &path, &e
                    );
                    all_uninstalled_correctly = false;
                    continue;
                }
                Ok(content) => content,
            };

            if !ignore_locks && file_content_contains_lock(content) {
                error!("Skipping {:?} in uninstall due to file locking.  Either rerun with --ignore-locks, or remove # XET LOCK from the file.", &path);
                all_uninstalled_correctly = false;
                continue;
            }

            let lines: Vec<&str> = content
                .lines()
                .filter(|s| !hook_erase_content.contains(s.trim()))
                .collect();
            let filtered_lines: Vec<&str> = lines
                .iter()
                .filter(|s| !s.trim().is_empty())
                .copied()
                .collect();

            // If there is nothing there but the bash script, then remove the file.
            if filtered_lines.is_empty()
                || (filtered_lines.len() == 1 && filtered_lines[0].starts_with("#!"))
            {
                if let Err(e) = fs::remove_file(&path) {
                    error!(
                        "Error attempting to remove hook file at {:?}, skipping (Error={:?})",
                        &path, &e
                    );
                    all_uninstalled_correctly = false;
                    continue;
                }
                info!("Removed git-xet hook at {:?}", &path);
            } else {
                if let Err(e) = fs::write(&path, lines.join("\n")) {
                    error!(
                        "Error attempting to rewrite hook file at {:?}, skipping (Error={:?})",
                        &path, &e
                    );
                    all_uninstalled_correctly = false;
                    continue;
                }
                info!("Cleared git-xet hook call from {:?}", &hook);
            }
        }

        Ok(all_uninstalled_correctly)
    }

    /// Purge git-xet filters from local .gitattributes file.
    #[allow(clippy::collapsible_else_if)]
    pub fn purge_gitattributes(&self, ignore_locks: bool) -> Result<(bool, bool)> {
        eprintln!("Purging git-xet hooks from .gitattributes file.");
        let path = self.repo_dir.join(".gitattributes");

        // Just so break; skips the rest.
        let content = match fs::read(&path) {
            Err(e) => {
                error!(
                    "Unable to parse content from {:?}; skipping (Error = {:?})",
                    &path, &e
                );
                return Ok((false, false));
            }
            Ok(c) => c,
        };

        let content = match std::str::from_utf8(&content) {
            Err(e) => {
                error!(
                    "Unable to parse content from {:?}; skipping. (Error = {:?}",
                    &path, &e
                );
                return Ok((false, false));
            }
            Ok(c) => c,
        };

        if !ignore_locks && file_content_contains_lock(content) {
            error!("Skipping {:?} in uninstall due to file locking.  Either rerun with --ignore-locks, or remove # XET LOCK from the file.", &path);
            return Ok((false, false));
        }

        let lines: Vec<&str> = content
            .lines()
            .filter(|s| !GITATTRIBUTES_TEST_REGEX.is_match(s.trim()))
            .collect();

        if !lines.iter().any(|s| !s.trim().is_empty()) {
            // Go ahead and remove it.
            info!("Removing empty .gitattributes");
            if let Err(e) = fs::remove_file(&path) {
                error!(
                    "Error attempting to remove .gitattributes file at {:?}, skipping (Error={:?})",
                    &path, &e
                );
                Ok((false, false))
            } else {
                info!("Removed .gitattributes file.");
                Ok((true, true))
            }
        } else {
            if let Err(e) = fs::write(&path, lines.join("\n")) {
                error!(
                        "Error attempting to rewrite .gitattributes file at {:?} without git-xet content, skipping (Error={:?})",
                        &path, &e
                    );
                Ok((false, false))
            } else {
                info!("Cleared git-xet content from .gitattributes file.");
                Ok((true, false))
            }
        }
    }

    pub fn remove_local_gitxet_configuration(&self) {}

    /// Uninstalls gitxet from the local repository.
    ///
    pub fn remove_components_from_local_repo(
        &self,
        args: &crate::command::uninit::UninitArgs,
    ) -> Result<()> {
        info!("XET: Uninstalling git-xet.");

        if !self.repo_is_clean()? {
            return Err(GitXetRepoError::Other("Repository must be clean to uninstall xet from local repository.  Please run with --global-only or commit or stash any changes and rerun.".to_owned()));
        }

        let mut all_uninstalled_correctly = true;
        let mut removed_paths: Vec<&str> = Vec::new();
        let mut modified_paths: Vec<&str> = Vec::new();

        if args.remove_hooks || args.full {
            all_uninstalled_correctly &= self.uninstall_gitxet_hooks(args.ignore_locks)?;
        }

        if args.purge_gitattributes || args.full {
            let (uninstalled_correctly, gitattr_removed) =
                self.purge_gitattributes(args.ignore_locks)?;
            all_uninstalled_correctly &= uninstalled_correctly;
            if uninstalled_correctly {
                if gitattr_removed {
                    removed_paths.push(".gitattributes");
                } else {
                    modified_paths.push(".gitattributes");
                }
            }
        }

        if args.purge_xet_config || args.full {
            eprintln!("Cleaning data folders .xet and .git/xet from repository.");
            info!("Removing .xet/ directory.");
            let config_dir = self.repo_dir.join(".xet");
            if config_dir.exists() {
                if let Err(e) = std::fs::remove_dir_all(&config_dir) {
                    error!(
                        "Error attempting to remove .xet/ directory, skipping (Error={:?})",
                        &e
                    );
                    all_uninstalled_correctly = false;
                } else {
                    info!("Cleared .xet/ config directory.");
                    removed_paths.push(".xet");
                }
            }
        }

        if args.purge_xet_data_dir || args.full {
            info!("Removing .git/xet directory.");
            if let Err(e) = std::fs::remove_dir_all(self.repo_dir.join(".git/xet")) {
                error!(
                    "Error attempting to remove .git/xet/ directory, skipping (Error={:?})",
                    &e
                );
                all_uninstalled_correctly = false;
            }
        }

        if args.purge_filter_config || args.full {
            self.purge_local_filter_config()?;
        }

        if args.purge_fetch_config || args.full {
            self.purge_local_fetch_config()?;
        }

        if (!removed_paths.is_empty() || !modified_paths.is_empty()) && !self.repo_is_clean()? {
            // Check on repo being clean in case this was run twice and parts are already committed.
            for file in removed_paths {
                self.run_git_checked_in_repo("rm", &[file])?;
            }
            for file in modified_paths {
                self.run_git_checked_in_repo("add", &[file])?;
            }

            self.run_git_checked(
                "commit",
                &["-m", "Uninstalled git-xet components from repository."],
            )?;
        }

        if all_uninstalled_correctly {
            eprintln!("Successfully uninstalled Xet components from repository.");
        }

        Ok(())
    }

    pub fn current_remotes(&self) -> Result<Vec<String>> {
        info!("XET: Listing git remote names");

        // first get the list of remotes. this version
        let remotes = self.repo.remotes()?;

        let mut result = Vec::new();

        // get the remote object and extract the URLs
        let mut i = remotes.iter();
        while let Some(Some(remote)) = i.next() {
            result.push(remote.to_string());
        }
        Ok(result)
    }

    pub fn list_remotes(repo: &Repository) -> Result<Vec<(String, String)>> {
        info!("XET: Listing git remotes");

        // first get the list of remotes
        let remotes = match repo.remotes() {
            Err(e) => {
                error!("Error: Unable to list remotes : {:?}", &e);
                return Ok(vec![]);
            }
            Ok(r) => r,
        };

        if remotes.is_empty() {
            return Ok(vec![]);
        }

        let mut result = Vec::new();
        // get the remote object and extract the URLs
        let mut i = remotes.iter();
        while let Some(Some(remote)) = i.next() {
            if let Some(info) = repo.find_remote(remote)?.url() {
                result.push((remote.to_string(), info.to_string()));
            }
        }
        Ok(result)
    }

    /// List all the remote names in a repo
    pub fn list_remote_names(repo: Arc<Repository>) -> Result<Vec<String>> {
        info!("XET: Listing git remotes");

        // first get the list of remotes
        let remotes = repo.remotes()?;

        // get the remote object and extract the URLs
        Ok(remotes.into_iter().flatten().map(String::from).collect())
    }

    // Writes out remote fetch information for the given remote,
    // or the current remote if None.

    pub fn write_repo_fetch_config(&self) -> Result<Vec<String>> {
        let mut changed_fetch_configs: Vec<String> = Vec::new();

        // Fetch the current config that matches a given pattern, saving the output.
        // If we parse it, then we can determine whether things should change.

        // If a new remote was added -- i.e. one of the remotes does not have a matching
        // tracking note config -- then we trigger a remote fetch to pull those notes.  The
        // reference transaction hook should also catch it, but may not right away.
        let (_, config_settings, _) = self.run_git_in_repo(
            "config",
            &["--get-regex", "remote\\.[a-z]+\\.fetch", ".*/notes/xet/.*"],
        )?;

        let repo_fetch_heads: HashMap<&str, &str> = config_settings
            .split('\n')
            .map(|line| line.split_once(' '))
            .filter_map(|e| e.map(|vv| (vv.0.trim(), vv.1.trim())))
            .collect();

        for remote in self.current_remotes()? {
            let config_name = format!("remote.{}.fetch", &remote);
            let config_value = format!("+refs/notes/xet/*:refs/remotes/{}/notes/xet/*", &remote);

            if let Some(v) = repo_fetch_heads.get(config_name.as_str()) {
                if *v == config_value {
                    debug!("XET: Fetch hooks on remote.{}.fetch is set.", &remote);
                    continue;
                }
            }
            info!("XET: Setting fetch hooks on remote.{}.fetch.", &remote);

            self.run_git_checked_in_repo("config", &["--add", &config_name, &config_value])?;
            changed_fetch_configs.push(remote);
        }

        Ok(changed_fetch_configs)
    }

    pub fn purge_local_fetch_config(&self) -> Result<bool> {
        info!("XET: Purging fetch hooks on local config.");

        // Get all the specific fetch settings.
        let (_, config_settings, _) = self.run_git_in_repo(
            "config",
            &[
                "--local",
                "--get-regex",
                "remote\\.[a-z]+\\.fetch",
                ".*/notes/xet/.*",
            ],
        )?;

        let repo_fetch_values: Vec<&str> = config_settings
            .split('\n')
            .map(|line| line.split_once(' '))
            .filter_map(|e| e.map(|vv| vv.0.trim()))
            .collect();

        for repo in repo_fetch_values {
            self.run_git_checked_in_repo(
                "config",
                &[
                    "--local",
                    "--unset-all",
                    &format!("remote.{repo}.fetch"),
                    ".*/notes/xet/.*",
                ],
            )?;
        }

        Ok(true)
    }

    /// Write out the filter config to global settings.
    pub fn write_global_xet_config() -> Result<()> {
        info!("XET: Setting global filter config.");

        git_wrap::run_git_captured(
            None,
            "config",
            &["--global", "filter.xet.process", "git xet filter"],
            true,
            None,
        )?;

        git_wrap::run_git_captured(
            None,
            "config",
            &["--global", "--bool", "filter.xet.required", "true"],
            true,
            None,
        )?;

        Ok(())
    }

    /// Purge the filter config from global settings.
    pub fn purge_global_filter_config() -> Result<()> {
        info!("XET: Unsetting global filter config.");

        git_wrap::run_git_captured(
            None,
            "config",
            &["--global", "--unset-all", "filter.xet.process"],
            true,
            None,
        )?;

        git_wrap::run_git_captured(
            None,
            "config",
            &["--global", "--unset-all", "filter.xet.required"],
            true,
            None,
        )?;
        Ok(())
    }

    /// Write the filter config to local repository settings.
    pub fn write_local_filter_config(&self) -> Result<()> {
        info!("XET: Setting local filter config.");
        self.run_git_checked_in_repo(
            "config",
            &["--local", "filter.xet.process", "git xet filter"],
        )?;
        self.run_git_checked_in_repo(
            "config",
            &["--local", "--bool", "filter.xet.required", "true"],
        )?;

        Ok(())
    }

    /// Purge the filter config from local repository settings.
    pub fn purge_local_filter_config(&self) -> Result<()> {
        info!("XET: Setting local filter config.");
        self.run_git_in_repo("config", &["--local", "--unset-all", "filter.xet.process"])?;
        self.run_git_in_repo("config", &["--local", "--unset-all", "filter.xet.required"])?;

        Ok(())
    }

    /// Adds any changes in the database files to the notes.
    pub async fn sync_dbs_to_notes(&self) -> Result<()> {
        info!("XET sync_dbs_to_notes: syncing merkledb to git notes.");
        match self.mdb_version {
            ShardVersion::V1 => {
                update_merkledb_to_git(
                    &self.xet_config,
                    &self.merkledb_file,
                    GIT_NOTES_MERKLEDB_V1_REF_NAME,
                )
                .await?
            }
            ShardVersion::V2 => {
                merkledb_shard_plumb::sync_mdb_shards_to_git(
                    &self.xet_config,
                    &self.merkledb_v2_session_dir,
                    &self.merkledb_v2_cache_dir,
                    GIT_NOTES_MERKLEDB_V2_REF_NAME,
                )
                .await?
            }
            ShardVersion::Uninitialized => {
                error!("sync_dbs_to_notes: Error, repo not initialized yet.");
                return Err(GitXetRepoError::RepoUninitialized(
                    "Attempted sync_dbs_to_notes when repo is not initialized for git xet use."
                        .to_owned(),
                ));
            }
        }

        info!("XET sync_dbs_to_notes: syncing summaries to git notes.");
        update_summaries_to_git(
            &self.xet_config,
            &self.summaries_file,
            GIT_NOTES_SUMMARIES_REF_NAME,
        )
        .await?;

        Ok(())
    }

    pub fn sync_notes_to_dbs_for_implicit_init(&self) -> Result<()> {
        info!("XET sync_notes_to_dbs.");

        self.sync_note_refs_to_local("merkledb", GIT_NOTES_MERKLEDB_V1_REF_SUFFIX)?;
        self.sync_note_refs_to_local("merkledbv2", GIT_NOTES_MERKLEDB_V2_REF_SUFFIX)?;
        self.sync_note_refs_to_local("reposalt", GIT_NOTES_REPO_SALT_REF_SUFFIX)?;
        self.sync_note_refs_to_local("summaries", GIT_NOTES_SUMMARIES_REF_SUFFIX)?;

        debug!("XET sync_notes_to_dbs_implicit: merging MDB");

        let xet_config = self.xet_config.clone();
        let merkledb_v2_cache_dir = self.merkledb_v2_cache_dir.clone();

        block_on_async_function(|| async {
            merkledb_shard_plumb::sync_mdb_shards_from_git(
                &xet_config,
                &merkledb_v2_cache_dir,
                GIT_NOTES_MERKLEDB_V2_REF_NAME,
                true, // with Shard client we can disable this in the future
            )
            .await
        })
        .map_err(convert_parallel_error)?;

        // Annoyingly, merging summaries is not going to work here.  The reason is
        // that libgit2 cannot be used inside the block_on_async_function call.  Rather annoying.
        // This just means that summaries will end up being computed locally if they are needed
        // rather than pulled from the remote, which isn't that bad.

        Ok(())
    }

    /// Sync all the notes to the Merkle DB.
    pub async fn sync_notes_to_dbs(&self) -> Result<()> {
        info!("XET sync_notes_to_dbs.");

        self.sync_note_refs_to_local("merkledb", GIT_NOTES_MERKLEDB_V1_REF_SUFFIX)?;
        self.sync_note_refs_to_local("merkledbv2", GIT_NOTES_MERKLEDB_V2_REF_SUFFIX)?;
        self.sync_note_refs_to_local("reposalt", GIT_NOTES_REPO_SALT_REF_SUFFIX)?;
        self.sync_note_refs_to_local("summaries", GIT_NOTES_SUMMARIES_REF_SUFFIX)?;

        debug!("XET sync_notes_to_dbs: merging MDB");
        match self.mdb_version {
            ShardVersion::V1 => {
                merge_merkledb_from_git(
                    &self.xet_config,
                    &self.merkledb_file,
                    GIT_NOTES_MERKLEDB_V1_REF_NAME,
                )
                .await?
            }
            ShardVersion::V2 => {
                merkledb_shard_plumb::sync_mdb_shards_from_git(
                    &self.xet_config,
                    &self.merkledb_v2_cache_dir,
                    GIT_NOTES_MERKLEDB_V2_REF_NAME,
                    true, // with Shard client we can disable this in the future
                )
                .await?
            }
            ShardVersion::Uninitialized => {
                debug!("sync_notes_to_dbs: skipping due to ShardVersion::Unitialized");
            }
        }

        debug!("XET sync_notes_to_dbs: merging summaries");
        merge_summaries_from_git(
            &self.xet_config,
            &self.summaries_file,
            GIT_NOTES_SUMMARIES_REF_NAME,
        )
        .await?;

        Ok(())
    }

    /// Sync minimal notes to Merkle DB for Xetblob operations
    pub async fn sync_notes_to_dbs_for_xetblob(&self) -> Result<()> {
        info!("XET sync_notes_to_dbs_for_xetblob.");

        debug!("XET sync_notes_to_dbs_for_xetblob: merging MDB");
        if self.mdb_version == ShardVersion::V1 {
            merge_merkledb_from_git(
                &self.xet_config,
                &self.merkledb_file,
                GIT_NOTES_MERKLEDB_V1_REF_NAME,
            )
            .await?
        }

        Ok(())
    }

    /// Syncronizes any fetched note refs to the local notes
    pub fn sync_note_refs_to_local(&self, note_suffix: &str, notes_ref_suffix: &str) -> Result<()> {
        for xet_p in ["xet", "xet_alt"] {
            let ref_suffix = format!("notes/{}/{}", &xet_p, note_suffix);

            let (_, remote_refs, _) = self.run_git_in_repo("show-ref", &["--", &ref_suffix])?;

            for hash_ref in remote_refs.split('\n') {
                if hash_ref.is_empty() {
                    continue;
                }

                let split_v: Vec<&str> = hash_ref.split(' ').collect();
                debug_assert_eq!(split_v.len(), 2);
                let remote_ref = &split_v[0];
                let ref_name = &split_v[1];

                if !ref_name.starts_with("refs/remotes/") {
                    debug!("skipping non-remote ref {}", &ref_name);
                    continue;
                }

                info!("XET sync_note_refs_to_local: updating {}", &ref_name);

                if !remote_ref.is_empty() {
                    self.run_git_checked_in_repo(
                        "notes",
                        &[&format!("--ref={notes_ref_suffix}"), "merge", remote_ref],
                    )?;
                }
            }
        }

        Ok(())
    }

    /// Syncs the remote notes to the local notes
    pub fn sync_remote_to_notes(&self, remote: &str) -> Result<()> {
        info!("XET sync_remote_to_notes: remote = {}", &remote);

        // The empty --refmap= argument is needed to avoid triggering automatic
        // fetch in remote.origin.fetch option.
        // fetching to xet_alt is needed to avoid conflicts with the
        // remote.origin.fetch process fetching to notes/xet/

        self.run_git_checked_in_repo(
            "fetch",
            &[
                remote,
                "--refmap=",
                "--no-write-fetch-head",
                &format!("+refs/notes/xet/*:refs/remotes/{}/notes/xet_alt/*", &remote),
            ],
        )?;

        self.sync_note_refs_to_local("merkledb", GIT_NOTES_MERKLEDB_V1_REF_SUFFIX)?;
        self.sync_note_refs_to_local("merkledbv2", GIT_NOTES_MERKLEDB_V2_REF_SUFFIX)?;
        self.sync_note_refs_to_local("summaries", GIT_NOTES_SUMMARIES_REF_SUFFIX)?;

        Ok(())
    }

    /// Sync minimal remote notes to local for Xetblob operations
    pub fn sync_remote_to_notes_for_xetblob(&self, remote: &str) -> Result<()> {
        info!("XET sync_remote_to_notes_for_xetblob: remote = {}", &remote);

        self.run_git_checked_in_repo(
            "fetch",
            &[
                remote,
                "--refmap=",
                "--no-write-fetch-head",
                "+refs/notes/xet/merkledb*:refs/notes/xet/merkledb*",
            ],
        )?;

        Ok(())
    }

    /// Sync all the notes containing the MDB to the remote.
    pub fn sync_notes_to_remote(&self, remote: &str) -> Result<()> {
        info!("XET sync_notes_to_remote: remote = {}", &remote);

        self.sync_remote_to_notes(remote)?;

        match self.mdb_version {
            ShardVersion::V1 => self.run_git_checked_in_repo(
                "push",
                &[
                    "--no-verify",
                    remote,
                    GIT_NOTES_MERKLEDB_V1_REF_NAME,
                    GIT_NOTES_SUMMARIES_REF_NAME,
                ],
            )?,
            ShardVersion::V2 | ShardVersion::Uninitialized => {
                self.run_git_checked_in_repo("push", &["--no-verify", remote, "refs/notes/xet/*"])?
            }
        };

        Ok(())
    }

    /// Pushes all the staged data in the local CAS
    pub async fn upload_all_staged(&self) -> Result<()> {
        let repo = PointerFileTranslator::from_config(&self.xet_config).await?;
        repo.upload_cas_staged(false).await?;
        Ok(())
    }

    /// The pre-push hook
    pub async fn pre_push_hook(&self, remote: &str) -> Result<()> {
        info!("Running prepush hook with remote = {}", remote);

        // upload all staged should start first
        // in case the other db has issues, we are guaranteed to at least
        // get the bytes off the machine before anything else gets actually
        // pushed

        // the first upload staged is to ensure all xorbs are synced
        // so shard registration (in MDBv2) in sync_dbs_to_notes will find them.
        self.upload_all_staged().await?;
        self.sync_dbs_to_notes().await?;
        // the second upload staged is to ensure xorbs associated with large MDBv1
        // diff as standalone pointer file as synced.
        self.upload_all_staged().await?;
        self.sync_notes_to_remote(remote)?;

        Ok(())
    }

    /// The lfs post merge hook
    pub async fn post_merge_lfs_hook(&self, flag: &str) -> Result<()> {
        info!("Running post-merge hook");
        use std::process::Command;

        Command::new("git")
            .args(["lfs", "post-merge", flag])
            .output()?;
        Ok(())
    }

    /// The lfs post checkout hook
    pub async fn post_checkout_lfs_hook(
        &self,
        previous: &str,
        new: &str,
        flag: &str,
    ) -> Result<()> {
        info!("Running post-checkout hook");

        use std::process::Command;

        Command::new("git")
            .args(["lfs", "post-checkout", previous, new, flag])
            .output()?;
        Ok(())
    }

    /// The lfs post commit hook
    pub async fn post_commit_lfs_hook(&self) -> Result<()> {
        info!("Running post-commit hook");

        use std::process::Command;

        Command::new("git").args(["lfs", "post-commit"]).output()?;
        Ok(())
    }

    pub fn reference_transaction_hook(&self, action: &str) -> Result<()> {
        // TODO: if the action isn't what we want, do we have to read all of stdin?
        debug!(
            "XET reference_transaction_hook: called with action = {}",
            &action
        );

        if action != "committed" {
            return Ok(());
        }

        info!("XET reference_transaction_hook: running.");

        let mut input: String = String::new();

        let re = reference_transaction_hook_regex();

        loop {
            input.clear();

            //
            let n_read = std::io::stdin().read_line(&mut input)?;

            // If the function above returns Ok(0), the stream has reached EOF.
            if n_read == 0 {
                debug!("XET reference_transaction_hook: input EOF detected.");
                break;
            }

            debug!(
                "XET reference_transaction_hook: read line \"{}\" with {} bytes.",
                &input, &n_read
            );

            let captured_text = match re.captures(&input) {
                Some(m) => m,
                None => {
                    debug!("XET reference_transaction_hook: match failed; skipping.");
                    continue;
                }
            };

            debug!(
                "XET reference_transaction_hook: Regex match on ref: {}",
                captured_text.get(0).unwrap().as_str()
            );

            let remote = captured_text.get(1).unwrap().as_str();

            // Now, does this contain notes?
            if let Some(m) = captured_text.get(2) {
                if m.as_str().contains("notes") {
                    debug!(
                             "XET reference_transaction_hook: update contains notes reference; skipping."
                        );

                    continue;
                }
            }
            // only do a sync if the remote exists
            if let Ok(remotenames) = Self::get_remote_names() {
                if remotenames.iter().any(|x| x == remote) {
                    debug!("XET reference_transaction_hook: Found matching remote. Syncing.");
                    self.sync_remote_to_notes(remote)?;
                }
            }
        }

        Ok(())
    }

    async fn check_merkledb_is_empty(&self, version: &ShardVersion) -> Result<bool> {
        let notesref = get_merkledb_notes_name(version);
        match version {
            ShardVersion::V1 => {
                check_merklememdb_is_empty(&self.xet_config, &self.merkledb_file, notesref)
                    .await
                    .map_err(GitXetRepoError::from)
            }
            ShardVersion::V2 | ShardVersion::Uninitialized => todo!(), // should never get here
        }
    }

    fn set_repo_mdb_to_v2_from_uninitialized(&self) -> Result<()> {
        // Only need to install guard notes when this is an upgrade.

        merkledb_shard_plumb::write_mdb_version_guard_note(
            &self.repo_dir,
            get_merkledb_notes_name,
            &ShardVersion::V2,
        )?;

        // Also adds a note with empty data, this ensures the particular ref notes
        // exists so git doesn't report error on push. Git blob store ensures that
        // only one copy is stored.
        merkledb_shard_plumb::add_empty_note(
            &self.xet_config,
            get_merkledb_notes_name(&ShardVersion::V2),
        )?;

        Ok(())
    }

    async fn set_repo_mdb(&self, version: &ShardVersion) -> Result<()> {
        if self.mdb_version > *version {
            return Err(MDBShardError::ShardVersionError(format!(
                "illegal to downgrade Merkle DB from {:?} to {version:?}",
                self.mdb_version
            )))
            .map_err(GitXetRepoError::from);
        }

        if self.mdb_version < *version {
            // Make sure Merkle DB is empty before set version.
            let mut v = *version;
            while let Some(lower_version) = v.get_lower() {
                if !self.check_merkledb_is_empty(&lower_version).await? {
                    return Err(MDBShardError::ShardVersionError(format!(
                    "failed to set Merkle DB version to {version:?} because Merkle DB is not empty"
                )))
                    .map_err(GitXetRepoError::from);
                }
                v = lower_version;
            }

            info!(
                "Resetting Merkle DB from {:?} to {version:?}",
                self.mdb_version
            );
            merkledb_shard_plumb::write_mdb_version_guard_note(
                &self.repo_dir,
                get_merkledb_notes_name,
                version,
            )?;
        }

        // Also adds a note with empty data, this ensures the particular ref notes
        // exists so git doesn't report error on push. Git blob store ensures that
        // only one copy is stored.
        match version {
            ShardVersion::V1 => {
                merkledb_plumb::add_empty_note(&self.xet_config, get_merkledb_notes_name(version))
                    .await?
            }
            ShardVersion::V2 | ShardVersion::Uninitialized => merkledb_shard_plumb::add_empty_note(
                &self.xet_config,
                get_merkledb_notes_name(version),
            )?,
        }

        Ok(())
    }

    // Add a secure random number as salt to refs notes.
    // Do nothing if a salt already exists.
    fn set_repo_salt(&self) -> Result<bool> {
        info!("Setting repo salt.");

        let notesref = GIT_NOTES_REPO_SALT_REF_NAME;

<<<<<<< HEAD
        let repo = GitNotesWrapper::open(self.repo_dir.to_path_buf(), notesref).map_err(|e| {
            error!("set_repo_salt: Unable to access git notes at {notesref:?}: {e:?}");
            e
        })?;

        // Skip if a salt already exists.
        if repo.notes_name_iterator()?.count() > 0 {
            info!("Skipping setting repo salt");
            return Ok(());
=======
        if self.repo.find_reference(notesref).is_ok() {
            info!("Skipping setting repo salt; {notesref} already present.");
            return Ok(false);
>>>>>>> 7219e58f
        }

        let notes_handle = GitNotesWrapper::from_repo(self.repo.clone(), notesref);

        let rng = ring::rand::SystemRandom::new();
        let salt: [u8; REPO_SALT_LEN] = ring::rand::generate(&rng)
            .map_err(|_| GitXetRepoError::Other("failed generating a salt".to_owned()))?
            .expose();

<<<<<<< HEAD
        repo.add_note(salt).map_err(|e| {
=======
        notes_handle.add_note(salt).map_err(|e| {
>>>>>>> 7219e58f
            error!("Error inserting new note in set_repo_salt: {e:?}");
            e
        })?;

        Ok(true)
    }
}

pub mod test_tools {
    use std::fs::create_dir_all;

    use same_file::is_same_file;
    use tempfile::TempDir;
    use xet_config::Cfg;

    use super::*;

    pub struct TestRepoPath {
        pub path: PathBuf,
        _tempdir: TempDir,
    }

    impl TestRepoPath {
        pub fn new<T: AsRef<Path>>(name: T) -> Result<Self> {
            let tmp_repo = TempDir::new()?;
            let path = tmp_repo.path().join(name);
            create_dir_all(&path)?;
            Ok(Self {
                path,
                _tempdir: tmp_repo,
            })
        }

        fn from_args(path: PathBuf, tempdir: TempDir) -> Self {
            Self {
                path,
                _tempdir: tempdir,
            }
        }
    }

    pub struct TestRepo {
        pub repo: GitRepo,
        _repo_path: TestRepoPath,
    }

    impl TestRepo {
        pub fn new() -> Result<TestRepo> {
            let repo_path = TestRepoPath::new("repo")?;

            git_wrap::run_git_captured(Some(&repo_path.path), "init", &[], true, None)?;

            let git_repo = GitRepo::open(XetConfig::new(
                Some(Cfg::with_default_values()),
                None,
                ConfigGitPathOption::PathDiscover(repo_path.path.clone()),
            )?)?;

            Ok(Self {
                repo: git_repo,
                _repo_path: repo_path,
            })
        }

        #[allow(clippy::should_implement_trait)] //TODO: choose a better name
        pub fn clone(origin: &TestRepo) -> Result<TestRepo> {
            let tmp_repo = TempDir::new()?;
            let base_path = tmp_repo.path().to_path_buf();
            let path = base_path.join("repo");

            git_wrap::run_git_captured(
                Some(&base_path),
                "clone",
                &[origin.repo.repo_dir.to_str().unwrap(), "repo"],
                true,
                None,
            )?;

            let git_repo = GitRepo::open(XetConfig::new(
                Some(Cfg::with_default_values()),
                None,
                ConfigGitPathOption::PathDiscover(path.clone()),
            )?)?;

            Ok(Self {
                repo: git_repo,
                _repo_path: TestRepoPath::from_args(path, tmp_repo),
            })
        }

        /// Runs a bunch of tests to ensure that the current
        /// repo is configured correctly.
        pub fn test_consistent(&self) -> Result<()> {
            let repo_dir_1 = self.repo.git_dir.clone();
            let repo_dir_query = self.repo.repo_dir.join(
                self.repo
                    .run_git_checked_in_repo("rev-parse", &["--git-dir"])?,
            );

            assert!(is_same_file(repo_dir_1, repo_dir_query)?);

            let repo_dir_1 = self.repo.repo_dir.clone();
            let repo_dir_query = self.repo.repo_dir.join(
                self.repo
                    .run_git_checked_in_repo("rev-parse", &["--show-toplevel"])?,
            );

            assert!(is_same_file(repo_dir_1, repo_dir_query)?);

            Ok(())
        }

        pub fn write_file(&self, filename: &str, seed: u64, size: usize) -> Result<()> {
            use rand::prelude::*;
            let mut rng = SmallRng::seed_from_u64(seed);
            let mut data = vec![0u8; size];
            rng.fill_bytes(&mut data[..]);
            let path = self.repo.repo_dir.join(filename);
            create_dir_all(path.parent().unwrap())?;
            File::create(&path)?.write_all(&data)?;

            Ok(())
        }
    }
}

#[cfg(test)]
mod git_repo_tests {
    use std::fs::OpenOptions;

    use super::test_tools::TestRepo;
    use super::*;

    #[tokio::test(flavor = "multi_thread", worker_threads = 2)]
    async fn test_repo_query_functions() -> Result<()> {
        let tr = TestRepo::new()?;

        tr.test_consistent()?;

        // Test to make sure the cleanliness of the repository is correctly reported.
        assert!(tr.repo.repo_is_clean()?);

        tr.write_file("test_file.dat", 0, 100)?;
        tr.repo.run_git_checked_in_repo("add", &["test_file.dat"])?;

        assert!(!tr.repo.repo_is_clean()?);

        tr.repo
            .run_git_checked_in_repo("commit", &["-m", "Added test_file.dat"])?;

        assert!(tr.repo.repo_is_clean()?);

        Ok(())
    }

    #[tokio::test(flavor = "multi_thread", worker_threads = 2)]
    async fn test_repo_remotes() -> Result<()> {
        let tr1 = TestRepo::new()?;
        let tr2 = TestRepo::new()?;
        let tr3 = TestRepo::new()?;

        tr1.repo.run_git_checked_in_repo(
            "remote",
            &["add", "tr2", tr2.repo.repo_dir.to_str().unwrap()],
        )?;
        tr1.repo.run_git_checked_in_repo(
            "remote",
            &["add", "tr3", tr3.repo.repo_dir.to_str().unwrap()],
        )?;

        let mut remotes = tr1.repo.current_remotes()?;
        remotes.sort();

        assert_eq!(remotes, &["tr2", "tr3"]);

        let mut remotes_2 = GitRepo::list_remotes(&tr1.repo.repo)?;
        remotes_2.sort();

        assert_eq!(remotes_2[0].0, "tr2");
        assert_eq!(remotes_2[1].0, "tr3");

        Ok(())
    }
    #[tokio::test(flavor = "multi_thread", worker_threads = 2)]
    async fn test_fetch_config_added() -> Result<()> {
        let tr_origin = TestRepo::new()?;
        let mut tr = TestRepo::clone(&tr_origin)?;

        let query_config = |tr: &TestRepo| {
            let (_, config_settings, _) = tr
                .repo
                .run_git_in_repo(
                    "config",
                    &["--get-regex", "remote\\.[a-z]+\\.fetch", ".*/xet/.*"],
                )
                .unwrap();
            config_settings.trim().to_owned()
        };

        let current_notes_config = query_config(&tr);
        assert_eq!(current_notes_config, "");

        tr.repo.initialize(true, false).await?;

        let current_notes_config = query_config(&tr);
        assert!(current_notes_config.contains("origin"));

        Ok(())
    }

    #[tokio::test(flavor = "multi_thread", worker_threads = 2)]
    async fn test_write_hook() -> Result<()> {
        let tr = TestRepo::new()?;

        let subpath = "foo";
        let hook_file = tr.repo.git_dir.join(subpath);

        // test writing an empty file
        let res = tr.repo.write_hook(subpath, "bar")?;
        assert!(res);

        let contents =
            fs::read_to_string(hook_file.clone()).expect("Hook file wasn't written correctly");

        assert_eq!(contents, "#!/usr/bin/env bash\nbar");

        // append some other hooks
        let mut file = OpenOptions::new()
            .append(true)
            .open(hook_file.clone())
            .unwrap();
        writeln!(file, "\nbaz")?;

        let contents =
            fs::read_to_string(hook_file.clone()).expect("Hook file wasn't written correctly");
        assert_eq!(contents, "#!/usr/bin/env bash\nbar\nbaz\n");

        // ensure write_hooks keeps it the same and doesn't write when script is in hooks
        let res = tr.repo.write_hook(subpath, "bar")?;
        assert!(!res);

        let contents =
            fs::read_to_string(hook_file.clone()).expect("Hook file wasn't written correctly");

        assert_eq!(contents, "#!/usr/bin/env bash\nbar\nbaz\n");

        // ensure write_hooks appends our script when it doesn't exist in previous file
        let mut file = OpenOptions::new()
            .write(true)
            .truncate(true)
            .open(hook_file.clone())
            .unwrap();
        writeln!(file, "#!/usr/bin/env bash\nbaz")?;

        let contents =
            fs::read_to_string(hook_file.clone()).expect("Hook file wasn't written correctly");
        assert_eq!(contents, "#!/usr/bin/env bash\nbaz\n");

        let res = tr.repo.write_hook(subpath, "bar")?;
        assert!(res);

        let contents = fs::read_to_string(hook_file).expect("Hook file wasn't written correctly");

        assert_eq!(contents, "#!/usr/bin/env bash\nbaz\nbar\n");

        Ok(())
    }

    #[test]
    fn test_gitattributes_regex_match() {
        // Test that all valid versions of the .gitattribute match the regex
        assert!(GITATTRIBUTES_TEST_REGEX.is_match("* filter=xet diff=xet merge=xet -text"));
        assert!(GITATTRIBUTES_TEST_REGEX.is_match("* filter=xet -text"));
        assert!(GITATTRIBUTES_TEST_REGEX.is_match("*.gitattributes filter="));
        assert!(GITATTRIBUTES_TEST_REGEX.is_match("*.xet/** filter="));
    }
}<|MERGE_RESOLUTION|>--- conflicted
+++ resolved
@@ -147,19 +147,12 @@
 pub fn read_repo_salt(git_dir: &Path) -> Result<Option<[u8; REPO_SALT_LEN]>> {
     let notesref = GIT_NOTES_REPO_SALT_REF_NAME;
 
-<<<<<<< HEAD
-    let repo = GitNotesWrapper::open(git_dir.to_path_buf(), notesref).map_err(|e| {
-        error!("read_repo_salt: Unable to access git notes at {notesref:?}: {e:?}");
-        e
-    })?;
-=======
     let Ok(repo) = open_libgit2_repo(Some(git_dir)).map_err(|e| {
         info!("Error opening {git_dir:?} as git repository; error = {e:?}.");
         e
     }) else {
         return Ok(None);
     };
->>>>>>> 7219e58f
 
     if repo.find_reference(notesref).is_err() {
         info!("Repository at {git_dir:?} does not appear to contain {notesref}, salt not found.");
@@ -1761,21 +1754,9 @@
 
         let notesref = GIT_NOTES_REPO_SALT_REF_NAME;
 
-<<<<<<< HEAD
-        let repo = GitNotesWrapper::open(self.repo_dir.to_path_buf(), notesref).map_err(|e| {
-            error!("set_repo_salt: Unable to access git notes at {notesref:?}: {e:?}");
-            e
-        })?;
-
-        // Skip if a salt already exists.
-        if repo.notes_name_iterator()?.count() > 0 {
-            info!("Skipping setting repo salt");
-            return Ok(());
-=======
         if self.repo.find_reference(notesref).is_ok() {
             info!("Skipping setting repo salt; {notesref} already present.");
             return Ok(false);
->>>>>>> 7219e58f
         }
 
         let notes_handle = GitNotesWrapper::from_repo(self.repo.clone(), notesref);
@@ -1785,11 +1766,7 @@
             .map_err(|_| GitXetRepoError::Other("failed generating a salt".to_owned()))?
             .expose();
 
-<<<<<<< HEAD
-        repo.add_note(salt).map_err(|e| {
-=======
         notes_handle.add_note(salt).map_err(|e| {
->>>>>>> 7219e58f
             error!("Error inserting new note in set_repo_salt: {e:?}");
             e
         })?;
