--- conflicted
+++ resolved
@@ -1,11 +1,7 @@
 pub mod axe;
 pub mod log;
-<<<<<<< HEAD
+pub mod process_utils;
 pub mod query_cache;
 pub mod upgrade_checks;
-=======
-pub mod process_utils;
-pub mod upgrade_checks;
 
-pub use process_utils::CommandSanitized;
->>>>>>> 5019984e
+pub use process_utils::CommandSanitized;