--- conflicted
+++ resolved
@@ -417,16 +417,7 @@
         mut self,
         smudge_query_policy: Option<SmudgeQueryPolicy>,
     ) -> Result<Self, ConfigError> {
-<<<<<<< HEAD
-        // First, ensure that the cas is not local; if it is, we're working completely local
-        if self.cas.endpoint.starts_with("local://") {
-            self.smudge_query_policy = SmudgeQueryPolicy::LocalOnly;
-        } else {
-            self.smudge_query_policy = smudge_query_policy.unwrap_or_default();
-        }
-=======
         self.smudge_query_policy = smudge_query_policy.unwrap_or_default();
->>>>>>> 5b32f5ff
         Ok(self)
     }
 
