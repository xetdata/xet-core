use crate::config::XetConfig;
use crate::constants::MAX_CONCURRENT_UPLOADS;
use crate::data_processing::create_cas_client;
use crate::errors;
use crate::errors::GitXetRepoError;
use crate::git_integration::git_notes_wrapper::GitNotesWrapper;
use crate::merkledb_plumb::*;
use crate::utils::*;

use anyhow::Context;
use bincode::Options;
use cas_client::Staging;
use git2::Oid;
use mdb_shard::merging::consolidate_shards_in_directory;
use mdb_shard::shard_file_manager::ShardFileManager;
use mdb_shard::shard_file_reconstructor::FileReconstructor;
<<<<<<< HEAD
use mdb_shard::{shard_file::*, shard_version::MDBShardVersion};
=======
use mdb_shard::shard_handle::MDBShardFile;
use mdb_shard::{shard_file::*, shard_version::ShardVersion};
>>>>>>> 8cc68097
use merkledb::MerkleMemDB;
use merklehash::{HashedWrite, MerkleHash};
use parutils::tokio_par_for_each;
use serde::{Deserialize, Serialize};
use shard_client::{GrpcShardClient, RegistrationClient, ShardConnectionConfig};
use std::{
    collections::HashSet,
    fs,
    io::{BufReader, BufWriter, Cursor, Read, Write},
    ops::{Deref, DerefMut},
    path::{Path, PathBuf},
    vec,
};
use tracing::{debug, info};

const MERKLEDB_NOTES_ENCODING_VERSION_2: u64 = 2;
const MDB_SHARD_META_ENCODING_VERSION: u64 = 0;
const MDB_SHARD_META_COLLECTION_HEADER_SIZE: usize = 8;
const GIT_OID_RAWSZ: usize = 20;

#[derive(Serialize, Deserialize, Clone, Debug, Default, PartialEq)]
struct MDBShardMeta {
    shard_hash: MerkleHash,
    shard_footer: MDBShardFileFooter,
    converted_v1_notes_head: Option<[u8; GIT_OID_RAWSZ]>,
}

impl MDBShardMeta {
    fn new(shard_hash: &MerkleHash, converted_v1_notes_head: Option<Oid>) -> Self {
        Self {
            shard_hash: *shard_hash,
            converted_v1_notes_head: if let Some(oid) = converted_v1_notes_head {
                let mut bytes = [0u8; GIT_OID_RAWSZ];
                bytes.copy_from_slice(oid.as_bytes());
                Some(bytes)
            } else {
                None
            },
            ..Default::default()
        }
    }

    fn decode(reader: impl Read) -> errors::Result<Self> {
        let options = bincode::DefaultOptions::new().with_fixint_encoding();
        options.deserialize_from(reader).map_err(|_| {
            errors::GitXetRepoError::DataParsingError("Unable to deserialize a MDBShardMeta".into())
        })
    }

    fn encode(&self, write: impl Write) -> errors::Result<()> {
        let options = bincode::DefaultOptions::new().with_fixint_encoding();
        options.serialize_into(write, self).map_err(|_| {
            errors::GitXetRepoError::DataParsingError("Unable to serialize a MDBShardMeta".into())
        })
    }
}

#[derive(Serialize, Deserialize, Debug)]
struct MDBShardMetaCollectionHeader {
    version: u64,
}

impl MDBShardMetaCollectionHeader {
    fn new(version: u64) -> Self {
        Self { version }
    }

    fn decode(reader: impl Read) -> errors::Result<Self> {
        let options = bincode::DefaultOptions::new().with_fixint_encoding();
        options.deserialize_from(reader).map_err(|_| {
            errors::GitXetRepoError::DataParsingError("Unable to deserialize a MDBShardMeta".into())
        })
    }

    fn encode(&self, write: impl Write) -> errors::Result<()> {
        let options = bincode::DefaultOptions::new().with_fixint_encoding();
        options.serialize_into(write, self).map_err(|_| {
            errors::GitXetRepoError::DataParsingError("Unable to serialize a MDBShardMeta".into())
        })
    }
}

#[derive(Serialize, Deserialize, Debug, Default, PartialEq)]
struct MDBShardMetaCollection {
    shard_metas: Vec<MDBShardMeta>,
}

impl Deref for MDBShardMetaCollection {
    type Target = Vec<MDBShardMeta>;

    fn deref(&self) -> &Self::Target {
        self.shard_metas.as_ref()
    }
}

impl DerefMut for MDBShardMetaCollection {
    fn deref_mut(&mut self) -> &mut Self::Target {
        self.shard_metas.as_mut()
    }
}

impl MDBShardMetaCollection {
    fn open(path: &Path) -> errors::Result<MDBShardMetaCollection> {
        let reader = BufReader::new(fs::File::open(path)?);
        MDBShardMetaCollection::decode(reader)
    }

    fn decode(reader: impl Read) -> errors::Result<MDBShardMetaCollection> {
        let options = bincode::DefaultOptions::new().with_fixint_encoding();
        options.deserialize_from(reader).map_err(|_| {
            errors::GitXetRepoError::DataParsingError(
                "Unable to deserialize a MDBShardMetaCollection".into(),
            )
        })
    }

    fn encode(&self, writer: impl Write) -> errors::Result<()> {
        let options = bincode::DefaultOptions::new().with_fixint_encoding();
        options.serialize_into(writer, &self).map_err(|_| {
            errors::GitXetRepoError::DataParsingError(
                "Unable to serialize a MDBShardMetaCollection".into(),
            )
        })
    }

    fn flush(self, path: &Path) -> errors::Result<()> {
        let mut writer = Cursor::new(Vec::<u8>::new());

        self.encode(&mut writer)?;

        write_all_file_safe(path, &writer.into_inner())?;

        Ok(())
    }
}

impl IntoIterator for MDBShardMetaCollection {
    type Item = MDBShardMeta;
    type IntoIter = std::vec::IntoIter<MDBShardMeta>;

    fn into_iter(self) -> Self::IntoIter {
        self.shard_metas.into_iter()
    }
}

/// Encode a collection of MDBShardMeta to a note entry.
fn encode_shard_meta_collection_to_note(
    collection: &MDBShardMetaCollection,
) -> errors::Result<Vec<u8>> {
    let mut buffer = Cursor::new(Vec::new());
    MerkleDBNotesHeader::new(MERKLEDB_NOTES_ENCODING_VERSION_2).encode(&mut buffer)?;
    MDBShardMetaCollectionHeader::new(MDB_SHARD_META_ENCODING_VERSION).encode(&mut buffer)?;
    collection.encode(&mut buffer)?;
    Ok(buffer.into_inner())
}

/// Decode a collection of MDBShardMeta from a note entry.
fn decode_shard_meta_collection_from_note(blob: &[u8]) -> errors::Result<MDBShardMetaCollection> {
    let header = MerkleDBNotesHeader::decode(blob)?;
    debug!("Parsed a MDB header {:?}", header);
    let version = header.get_version();
    if version == MERKLEDB_NOTES_ENCODING_VERSION_2 {
        let remaining_bytes = &blob[MERKLEDB_NOTES_HEADER_SIZE..];

        let collection_header = MDBShardMetaCollectionHeader::decode(remaining_bytes)?;
        let collection_version = collection_header.version;

        if collection_version == 0 {
            let remaining_bytes = &remaining_bytes[MDB_SHARD_META_COLLECTION_HEADER_SIZE..];
            MDBShardMetaCollection::decode(remaining_bytes)
        } else {
            panic!("Encoutering version {collection_version} of MerkleDB shard meta format. Please upgrade git-xet");
        }
    } else {
        panic!("Encountering version {version} of MerkleDB format. Please upgrade git-xet");
    }
}

/// Download MDB Shards from CAS if not present in the output dir,
/// convert MDB v1 if there is update in ref notes.
pub async fn sync_mdb_shards_from_git(
    config: &XetConfig,
    cache_dir: &Path,
    notesref_v2: &str,
) -> errors::Result<()> {
    let cache_meta = get_cache_meta_file(cache_dir)?;
    let cache_head = get_cache_head_file(cache_dir)?;

    if let Some(head) =
        sync_mdb_shards_meta_from_git(config, &cache_meta, &cache_head, notesref_v2)?
    {
        sync_mdb_shards_from_cas(config, &cache_meta, cache_dir).await?;
        write_all_file_safe(&cache_head, head.as_bytes())?;
    }

    Ok(())
}

/// A serialized file that contains meta data (including footer)
/// of all MDB shards in ref notes.
pub fn get_cache_meta_file(cache_dir: &Path) -> errors::Result<PathBuf> {
    Ok(cache_dir.to_owned().with_extension("meta"))
}

/// This file keeps track of the HEAD of MDB shard ref notes
/// that the 'cache meta' file is obtained from. If this matches
/// the current ref notes HEAD we don't need to walk the ref notes.
pub fn get_cache_head_file(cache_dir: &Path) -> errors::Result<PathBuf> {
    Ok(cache_dir.to_owned().with_extension("HEAD"))
}

/// Sync MDB v2 ref notes to cache_meta, skip if cache_head matches HEAD of the ref notes.
/// Return ref notes HEAD if pulling updates from ref notes.
fn sync_mdb_shards_meta_from_git(
    config: &XetConfig,
    cache_meta: &Path,
    cache_head: &Path,
    notesref: &str,
) -> errors::Result<Option<Oid>> {
    info!("Sync shards meta from git");
    let ref_notes_head = ref_to_oid(config, notesref)?;

    if ref_notes_head.is_none() {
        return Ok(None);
    }

    // If any of the the two file doesn't exist, we are
    // out of sync and should pull from ref notes.
    if cache_head.exists() && cache_meta.exists() {
        let cache_head = Oid::from_bytes(&fs::read(cache_head)?).ok();

        // cache is up to date, no need to sync
        if ref_notes_head == cache_head {
            return Ok(None);
        }
    }

    let mut shard_metas = MDBShardMetaCollection::default();

    // Walk the ref notes tree and deserialize all into a collection.
    let repo = GitNotesWrapper::open(get_repo_path_from_config(config)?, notesref)
        .with_context(|| format!("Unable to access git notes at {notesref:?}"))?;

    for oid in repo
        .notes_name_iterator()
        .with_context(|| format!("Unable to iterate over git notes at {notesref:?}"))?
    {
        if let Ok(blob) = repo.notes_name_to_content(&oid) {
            let collection = decode_shard_meta_collection_from_note(&blob).with_context(|| {
                format!("Unable to parse notes entry to MDBShardMetaCollection at {oid}")
            })?;

            debug!("Parsed a MetaCollection: {collection:?}");

            shard_metas.extend(collection);
        }
    }

    shard_metas.flush(cache_meta)?;

    Ok(ref_notes_head)
}

/// Sync MDB shards to cache_dir, skip if shard already exists in this directory.
async fn sync_mdb_shards_from_cas(
    config: &XetConfig,
    cache_meta: &Path,
    cache_dir: &Path,
) -> errors::Result<()> {
    info!("Sync shards from CAS");
    let cas = create_cas_client(config).await?;

    let metas = MDBShardMetaCollection::open(cache_meta)?;

    // TODO: run in parallel after passing tests.
    for meta in metas {
        let shard_name = cache_dir.join(local_shard_name(&meta.shard_hash));
        if shard_name.exists() {
            debug!("sync_mdb_shards_from_cas: shard file {shard_name:?} exists.");
            continue;
        } else {
            debug!("sync_mdb_shards_from_cas: shard file {shard_name:?} does not exist, downloading from cas.");
        }

        download_shard_from_cas(config, &meta, cache_dir, &cas).await?;
    }

    Ok(())
}

#[allow(clippy::borrowed_box)]
async fn download_shard_from_cas(
    config: &XetConfig,
    meta: &MDBShardMeta,
    dir: &Path,
    cas: &Box<dyn Staging + Send + Sync>,
) -> errors::Result<()> {
    let bytes = cas
        .get(&config.cas.shard_prefix(), &meta.shard_hash)
        .await?;

    write_all_file_safe(&dir.join(local_shard_name(&meta.shard_hash)), &bytes)?;

    Ok(())
}

/// Check if should convert MDB v1 shards.
/// Returns true if the current MDB v1 ref notes HEAD doesn't appear in
/// any MDB v2 ref notes conversion history.
#[allow(dead_code)]
fn should_upgrade_from_v1(
    config: &XetConfig,
    cache_meta: &Path,
    notesref: &str,
) -> errors::Result<bool> {
    let ref_notes_head = ref_to_oid(config, notesref)?;

    if ref_notes_head.is_none() {
        return Ok(false);
    }

    let mut converted_v1_heads_list = HashSet::<Oid>::new();

    let metas = MDBShardMetaCollection::open(cache_meta)?;

    for meta in metas {
        if let Some(oid) = meta.converted_v1_notes_head {
            converted_v1_heads_list.insert(Oid::from_bytes(&oid)?);
        }
    }

    Ok(!converted_v1_heads_list.contains(&ref_notes_head.unwrap()))
}

/// Remove existing MDB shards in dir that is a conversion
/// from MDB v1. Also remove the corresponding meta files.
#[allow(dead_code)]
fn clean_existing_v1_conversions(dir: &Path) -> errors::Result<()> {
    for meta_file in fs::read_dir(dir)?
        .flatten()
        .filter(|f| is_meta_file(&f.path()))
    {
        fs::remove_file(meta_file.path())?;
        fs::remove_file(meta_to_shard(&meta_file.path()))?;
    }

    Ok(())
}

/// Merge Merkledb from notes and upgrade to MDB Shard,
/// write a conversion meta along with the shard.
/// Return the meta of the result shard.
#[allow(dead_code)]
async fn upgrade_from_v1(
    config: &XetConfig,
    output: &Path,
    notesref: &str,
) -> errors::Result<MDBShardMeta> {
    let mut dbv1 = MerkleMemDB::default();
    merge_db_from_git(config, &mut dbv1, notesref).await?;

    let shard_hash = convert_merklememdb(output, &dbv1)?;

    let shard_meta = MDBShardMeta::new(&shard_hash, ref_to_oid(config, notesref)?);

    // Save meta into a file under output dir.
    let mut buffer = Cursor::new(Vec::<u8>::new());
    shard_meta.encode(&mut buffer)?;

    write_all_file_safe(
        output.join(local_meta_name(&shard_hash)).as_path(),
        &buffer.into_inner(),
    )?;

    Ok(shard_meta)
}

/// Convert a Merkle DB v1 to a MDB shard.
/// Return the hash of the result shard.
#[allow(dead_code)]
fn convert_merklememdb(output: &Path, db: &MerkleMemDB) -> errors::Result<MerkleHash> {
    let tempfile = create_temp_file(output, "mdb")?;

    let mut hashed_write = HashedWrite::new(&tempfile);

    {
        let mut buf_write = BufWriter::new(&mut hashed_write);
        MDBShardInfo::serialize_from_v1(&mut buf_write, db)?;
    }

    hashed_write.flush()?;

    let shard_hash = hashed_write.hash();

    tempfile
        .persist(output.join(local_shard_name(&shard_hash)))
        .map_err(|e| e.error)?;

    Ok(shard_hash)
}

/// Consolidate shards from sessions, install guard into ref notes v1 if
/// a conversion was done. Write shards into ref notes v2.
pub async fn sync_mdb_shards_to_git(
    config: &XetConfig,
    session_dir: &Path,
    cache_dir: &Path,
    notesref_v2: &str,
) -> errors::Result<()> {
    let merged_shards = consolidate_shards_in_directory(session_dir, MDB_SHARD_MIN_TARGET_SIZE)?;

    sync_session_shards_to_remote(config, merged_shards).await?;

    // Write v2 ref notes.
    update_mdb_shards_to_git_notes(config, session_dir, notesref_v2)?;

    move_session_shards_to_local_cache(session_dir, cache_dir).await?;

    Ok(())
}

pub async fn sync_session_shards_to_remote(
    config: &XetConfig,
    shards: Vec<MDBShardFile>,
) -> errors::Result<()> {
    // Consolidate all the shards.

    if !shards.is_empty() {
        let cas = create_cas_client(config).await?;
        let cas_ref = &cas;

        let (user_id, _) = config.user.get_user_id();

        // For now, got the config stuff working.
        let shard_connection_config = ShardConnectionConfig {
            endpoint: config.cas.endpoint.clone(),
            user_id,
            git_xet_version: crate::data_processing_v2::GIT_XET_VERION.to_string(),
        };

        let shard_file_client = {
            if config.cas.endpoint.starts_with("local://") {
                None
            } else {
                Some(GrpcShardClient::from_config(shard_connection_config).await?)
            }
        };

        let shard_file_client_ref = shard_file_client.as_ref();
        let shard_prefix = config.cas.shard_prefix();
        let shard_prefix_ref = &shard_prefix;

        tokio_par_for_each(shards, MAX_CONCURRENT_UPLOADS, |si, _| async move {
            // For each shard:
            // 1. Upload directly to CAS.
            // 2. Sync to server.

            info!(
                "Uploading shard {shard_prefix_ref}/{:?} from staging area to CAS.",
                &si.shard_hash
            );
            let data = fs::read(&si.path)?;
            let data_len = data.len();
            // Upload the shard.
            cas_ref
                .put_bypass_stage(
                    shard_prefix_ref,
                    &si.shard_hash,
                    data,
                    vec![data_len as u64],
                )
                .await?;

            info!(
                "Registering shard {shard_prefix_ref}/{:?} with shard server.",
                &si.shard_hash
            );

            // That succeeded if we made it here, so now try to sync things.
            if let Some(sfc) = shard_file_client_ref {
                sfc.register_shard(shard_prefix_ref, &si.shard_hash).await?;

                info!(
                    "Shard {shard_prefix_ref}/{:?} upload + sync successful.",
                    &si.shard_hash
                );
            } else {
                info!(
                    "Shard {shard_prefix_ref}/{:?} sent to local CAS; sync skipped",
                    &si.shard_hash
                );
            }

            Ok(())
        })
        .await
        .map_err(|e| match e {
            parutils::ParallelError::JoinError => {
                GitXetRepoError::InternalError(anyhow::anyhow!("Join Error"))
            }
            parutils::ParallelError::TaskError(e) => e,
        })?;
    }
    Ok(())
}

<<<<<<< HEAD
pub fn create_new_mdb_shard_note(session_dir: &Path) -> errors::Result<Option<Vec<u8>>> {
=======
fn update_mdb_shards_to_git_notes(
    config: &XetConfig,
    session_dir: &Path,
    notesref: &str,
) -> errors::Result<()> {
>>>>>>> 8cc68097
    let dir_walker = fs::read_dir(session_dir)?;

    let mut collection = MDBShardMetaCollection::default();

    for file in dir_walker.flatten() {
        let file_type = file.file_type()?;
        let file_path = file.path();
        if !file_type.is_file() || !is_shard_file(&file_path) {
            continue;
        }

        let meta_file = shard_to_meta(&file_path);
        let shard_meta = match meta_file.exists() {
            true => MDBShardMeta::decode(fs::File::open(meta_file)?)?,
            false => {
                let mut meta = MDBShardMeta::new(
                    &shard_path_to_hash(&file_path).map_err(|_| {
                        GitXetRepoError::DataParsingError(format!(
                            "Cannot parse hash for path {}",
                            file_path.display()
                        ))
                    })?,
                    None,
                );

                let mut reader = fs::File::open(&file_path)?;
                let shard_info = MDBShardInfo::load_from_file(&mut reader)?;
                meta.shard_footer = shard_info.metadata;

                meta
            }
        };

        collection.push(shard_meta);
    }

<<<<<<< HEAD
    if collection.is_empty() {
        Ok(None)
    } else {
        Ok(Some(encode_shard_meta_collection_to_note(&collection)?))
    }
}

fn update_mdb_shards_to_git_notes(
    config: &XetConfig,
    session_dir: &Path,
    notesref: &str,
) -> errors::Result<()> {
    let repo = GitNotesWrapper::open(get_repo_path_from_config(config)?, notesref)
        .with_context(|| format!("Unable to access git notes at {notesref:?}"))?;

    if let Some(shard_note_data) = create_new_mdb_shard_note(session_dir)? {
        repo.add_note(shard_note_data)
            .with_context(|| "Unable to insert new note")?;
=======
    if !collection.is_empty() {
        add_note(
            config.repo_path()?,
            notesref,
            &encode_shard_meta_collection_to_note(&collection)?,
        )?;
>>>>>>> 8cc68097
    }

    Ok(())
}

pub async fn move_session_shards_to_local_cache(
    session_dir: &Path,
    cache_dir: &Path,
) -> errors::Result<()> {
    let dir_walker = fs::read_dir(session_dir)?;

    for file in dir_walker.flatten() {
        let file_type = file.file_type()?;
        let file_path = file.path();
        if !file_type.is_file() || !is_shard_file(&file_path) {
            continue;
        }

        fs::rename(&file_path, cache_dir.join(file_path.file_name().unwrap()))?;
    }

    Ok(())
}

/// Search from highest version, stop at version X where
/// a guard note of X is found in ref notes for X-1.
pub fn match_repo_mdb_version(
    repo_path: &Path,
    notesrefs: impl Fn(&MDBShardVersion) -> &'static str,
    highest_version: MDBShardVersion,
) -> errors::Result<MDBShardVersion> {
    let mut v = highest_version;

    while let Some(lower_v) = v.get_lower() {
        let guard_note = create_guard_note(&v)?;
        let lower_refnotes = notesrefs(&lower_v);
        if check_note_exists(repo_path, lower_refnotes, &guard_note)? {
            return Ok(v);
        }
        v = lower_v;
    }

    Ok(v)
}

/// Write a guard note for version X at ref notes for
/// all version below X.
pub fn write_mdb_version_guard_note(
    repo_path: &Path,
    notesrefs: impl Fn(&MDBShardVersion) -> &'static str,
    version: &MDBShardVersion,
) -> errors::Result<()> {
    let mut v = *version;

    let guard_note = create_guard_note(&v)?;

    while let Some(lower_v) = v.get_lower() {
        let lower_refnotes = notesrefs(&lower_v);
        add_note(repo_path, lower_refnotes, &guard_note)?;

        v = lower_v;
    }

    Ok(())
}

/// Create a guard note for a MDB version.
fn create_guard_note(version: &MDBShardVersion) -> errors::Result<Vec<u8>> {
    let mut buffer = Cursor::new(Vec::new());

    MerkleDBNotesHeader::new(version.get_value()).encode(&mut buffer)?;

    Ok(buffer.into_inner())
}

/// Put an empty MDBShardMetaCollection into the ref notes
pub async fn add_empty_note(config: &XetConfig, notesref: &str) -> errors::Result<()> {
    let note_with_empty_db =
        encode_shard_meta_collection_to_note(&MDBShardMetaCollection::default())?;
    add_note(config.repo_path()?, notesref, &note_with_empty_db)?;
    Ok(())
}

/// Queries a MerkleDB for a hash returning error if not found.
pub async fn query_merkledb(config: &XetConfig, hash: &str) -> errors::Result<()> {
    let shard_manager = ShardFileManager::new(&config.merkledb_v2_session).await?;
    shard_manager
        .register_shards_by_path(&[&config.merkledb_v2_cache])
        .await?;

    let hash = MerkleHash::from_hex(hash).map_err(|_| {
        GitXetRepoError::DataParsingError(format!("Cannot parse hash from {hash:?}"))
    })?;

    let file_info = shard_manager
        .get_file_reconstruction_info(&hash)
        .await?
        .ok_or(GitXetRepoError::HashNotFound)?;

    println!("{file_info:?}");
    Ok(())
}

/// Queries a MerkleDB for the total materialized and stored bytes,
/// print the result to stdout.
pub async fn cas_stat_git(config: &XetConfig) -> errors::Result<()> {
    let shard_manager = ShardFileManager::new(&config.merkledb_v2_session).await?;
    shard_manager
        .register_shards_by_path(&[&config.merkledb_v2_cache])
        .await?;

    let materialized_bytes = shard_manager.calculate_total_materialized_bytes().await? as usize;
    let stored_bytes = shard_manager.calculate_total_stored_bytes().await? as usize;

    println!("{{");
    println!("\"total_cas_bytes\" : {stored_bytes},");
    println!("\"total_file_bytes\" : {materialized_bytes}");
    println!("}}");

    Ok(())
}

#[cfg(test)]
mod test {
    use rand::{rngs::SmallRng, RngCore, SeedableRng};
    use std::mem::size_of;

    use crate::merkledb_shard_plumb::decode_shard_meta_collection_from_note;

    use super::*;

    #[test]
    fn test_shard_notes_bidir() {
        let rand_collection = |seed: u64| -> MDBShardMetaCollection {
            let mut rng = SmallRng::seed_from_u64(seed);
            let mut collection = MDBShardMetaCollection::default();
            for _ in 0..100 {
                let mut buffer = [0u8; size_of::<MDBShardMeta>()];
                rng.fill_bytes(&mut buffer);

                unsafe {
                    let meta: MDBShardMeta = std::mem::transmute(buffer);
                    collection.push(meta);
                }
            }
            collection
        };

        let collections = (0..3).map(rand_collection);

        let blobs = collections
            .clone()
            .map(|c| encode_shard_meta_collection_to_note(&c).unwrap_or_default());

        collections.zip(blobs).for_each(|(c, b)| {
            assert_eq!(
                decode_shard_meta_collection_from_note(&b).unwrap_or_default(),
                c
            );
        });
    }
}<|MERGE_RESOLUTION|>--- conflicted
+++ resolved
@@ -12,14 +12,13 @@
 use cas_client::Staging;
 use git2::Oid;
 use mdb_shard::merging::consolidate_shards_in_directory;
+use mdb_shard::shard_file::MDBShardFileFooter;
+use mdb_shard::shard_file::MDBShardInfo;
+use mdb_shard::shard_file::MDB_SHARD_MIN_TARGET_SIZE;
 use mdb_shard::shard_file_manager::ShardFileManager;
 use mdb_shard::shard_file_reconstructor::FileReconstructor;
-<<<<<<< HEAD
-use mdb_shard::{shard_file::*, shard_version::MDBShardVersion};
-=======
 use mdb_shard::shard_handle::MDBShardFile;
-use mdb_shard::{shard_file::*, shard_version::ShardVersion};
->>>>>>> 8cc68097
+use mdb_shard::shard_version::MDBShardVersion;
 use merkledb::MerkleMemDB;
 use merklehash::{HashedWrite, MerkleHash};
 use parutils::tokio_par_for_each;
@@ -526,15 +525,7 @@
     Ok(())
 }
 
-<<<<<<< HEAD
 pub fn create_new_mdb_shard_note(session_dir: &Path) -> errors::Result<Option<Vec<u8>>> {
-=======
-fn update_mdb_shards_to_git_notes(
-    config: &XetConfig,
-    session_dir: &Path,
-    notesref: &str,
-) -> errors::Result<()> {
->>>>>>> 8cc68097
     let dir_walker = fs::read_dir(session_dir)?;
 
     let mut collection = MDBShardMetaCollection::default();
@@ -571,7 +562,6 @@
         collection.push(shard_meta);
     }
 
-<<<<<<< HEAD
     if collection.is_empty() {
         Ok(None)
     } else {
@@ -590,14 +580,6 @@
     if let Some(shard_note_data) = create_new_mdb_shard_note(session_dir)? {
         repo.add_note(shard_note_data)
             .with_context(|| "Unable to insert new note")?;
-=======
-    if !collection.is_empty() {
-        add_note(
-            config.repo_path()?,
-            notesref,
-            &encode_shard_meta_collection_to_note(&collection)?,
-        )?;
->>>>>>> 8cc68097
     }
 
     Ok(())
