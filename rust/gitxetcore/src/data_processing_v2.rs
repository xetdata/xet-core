--- conflicted
+++ resolved
@@ -385,7 +385,6 @@
             None
         };
 
-<<<<<<< HEAD
         loop {
             // Grab as many blocks of chunks as are available.
             let chunks = Arc::new(generator.next_batch(Some(128)).await?);
@@ -536,111 +535,6 @@
                     pi.set_active(true);
                     pi.register_progress(None, Some(n_bytes));
                 }
-=======
-        // TODO: If we have a fixed size buffer, tracking the full file hash, it may be that the
-        // file already exists, in which case we don't need to try to dedup any of the chunks.
-        // For small-ish files, this could be way more efficient.
-        while let Some((chunk, mut bytes)) = generator.next().await? {
-            file_hashes.push((chunk.hash, bytes.len()));
-
-            // Run through any analyzers, if appropriate
-            analyzers.process_chunk(&bytes[..], path, bytes_cleaned);
-
-            let n_bytes = bytes.len();
-            file_size += n_bytes;
-            bytes_cleaned += n_bytes;
-
-            if let Some((_dedup_result, fse)) = self
-                .shard_manager
-                .chunk_hash_dedup_query(&[chunk.hash], Some(&mut shard_dedup_tracker))
-                .await?
-            {
-                // We found the chunk hash present in a cas block somewhere.
-
-                // Do we modify the previous entry as this is the next logical chunk, or do we
-                // start a new entry?
-                if !file_info.is_empty()
-                    && file_info.last().unwrap().cas_hash == fse.cas_hash
-                    && file_info.last().unwrap().chunk_byte_range_end == fse.chunk_byte_range_start
-                {
-                    // This block is the contiguous continuation of the last entry
-                    let last_entry = file_info.last_mut().unwrap();
-                    last_entry.unpacked_segment_bytes += n_bytes as u32;
-                    last_entry.chunk_byte_range_end += n_bytes as u32;
-                } else {
-                    // This block is new
-                    file_info.push(fse);
-                }
-            } else {
-                // This is new data.
-                let add_new_data;
-
-                if let Some(idx) = current_cas_block_hashes.get(&chunk.hash) {
-                    let (_, (data_lb, data_ub)) = cas_data.chunks[*idx];
-
-                    // This chunk will get the CAS hash updated when the local CAS block
-                    // is full and registered.
-                    current_cas_file_info_indices.push(file_info.len());
-
-                    file_info.push(FileDataSequenceEntry::new(
-                        MerkleHash::default(),
-                        n_bytes,
-                        data_lb,
-                        data_ub,
-                    ));
-                    add_new_data = false;
-                } else if !file_info.is_empty()
-                    && file_info.last().unwrap().cas_hash == MerkleHash::default()
-                    && file_info.last().unwrap().chunk_byte_range_end as usize
-                        == cas_data.data.len()
-                {
-                    // This is the next chunk in the CAS block
-                    // we're building, in which case we can just modify the previous entry.
-                    let last_entry = file_info.last_mut().unwrap();
-                    last_entry.unpacked_segment_bytes += n_bytes as u32;
-                    last_entry.chunk_byte_range_end += n_bytes as u32;
-                    add_new_data = true;
-                } else {
-                    // This block is unrelated to the previous one.
-                    // This chunk will get the CAS hash updated when the local CAS block
-                    // is full and registered.
-                    current_cas_file_info_indices.push(file_info.len());
-
-                    file_info.push(FileDataSequenceEntry::new(
-                        MerkleHash::default(),
-                        n_bytes,
-                        cas_data.data.len(),
-                        cas_data.data.len() + n_bytes,
-                    ));
-                    add_new_data = true;
-                }
-
-                if add_new_data {
-                    // Add in the chunk and cas information.
-                    current_cas_block_hashes.insert(chunk.hash, cas_data.chunks.len());
-
-                    cas_data.chunks.push((
-                        chunk.hash,
-                        (cas_data.data.len(), cas_data.data.len() + n_bytes),
-                    ));
-                    cas_data.data.append(&mut bytes);
-
-                    if cas_data.data.len() > TARGET_CAS_BLOCK_SIZE {
-                        let cas_hash = self.register_new_cas_block(&mut cas_data).await?;
-
-                        for i in current_cas_file_info_indices.iter() {
-                            file_info[*i].cas_hash = cas_hash;
-                        }
-                        current_cas_file_info_indices.clear();
-                        current_cas_block_hashes.clear();
-                    }
-                }
-            }
-
-            if let Some(pi) = progress_indicator {
-                pi.set_active(true);
-                pi.register_progress(None, Some(n_bytes));
->>>>>>> 5c3afc35
             }
 
             // Capture the analyzer info
