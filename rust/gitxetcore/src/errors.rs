use std::any::Any;
use std::io;
use std::num::ParseIntError;
use std::path::PathBuf;
use std::process::{ExitCode, Termination};

use lazy::error::LazyError;
use merklehash::MerkleHash;
use s3::XetS3Error;
use thiserror::Error;

use crate::config::ConfigError;
use cas_client::CasClientError;
use parutils::ParallelError;

#[derive(Error, Debug)]
pub enum GitXetRepoError {
    #[error("File I/O error : {0}")]
    IOError(#[from] io::Error),

    #[error("CAS Communication Error : {0}")]
    NetworkIOError(#[from] CasClientError),

    #[error("Unable to parse string as hex hash value.")]
    HashStringParsingFailure(#[from] merklehash::DataHashHexParseError),

    #[error("MerkleDBError : {0}")]
    MerkleDBError(#[from] merkledb::error::MerkleDBError),

    #[error("MerkleDB Shard Error : {0}")]
    MDBShardError(#[from] mdb_shard::error::MDBShardError),

    #[error("CAS Error : {0}")]
    CasClientError(String),

    #[error("File Reconstruction Failed")]
    FileReconstructionFailed(MerkleHash),

    #[error("Hash not found")]
    HashNotFound,

    #[error("StreamParsingError: {0}")]
    StreamParseError(String),

    #[error("Parse header error : {0}")]
    StreamParseHeader(#[from] ParseIntError),

    #[error("Data Parsing Error")]
    DataParsingError(String),

    #[error("UTF-8 Parse Error")]
    Utf8Parse(#[from] std::str::Utf8Error),

    #[error("Git Error : {0}")]
    GitRepoError(#[from] git2::Error),

    #[error("JSON Error : {0}")]
    JSONError(#[from] serde_json::error::Error),

    #[error("config error: {0}")]
    ConfigError(#[from] ConfigError),

    // TODO: Internal errors should be converted away from anyhow
    #[error("Internal Error : {0}")]
    InternalError(#[from] anyhow::Error),

    #[error("Error : {0}")]
    Other(String),

    #[error("{0}")]
    RefusingToOverwriteLocalChanges(String),

    #[error("Invalid Operation : {0}")]
    InvalidOperation(String),

    #[error("Repo not discoverable")]
    RepoNotDiscoverable,

    #[error("no remotes found for current repo")]
    RepoHasNoRemotes,

    #[error("invalid remote: {0}")]
    InvalidRemote(String),

    #[error("local CAS path: {0} invalid")]
    InvalidLocalCasPath(String),

    #[error("log file: {0} couldn't be created: {1}")]
    InvalidLogPath(PathBuf, io::Error),

    #[error("file: {0} not found")]
    FileNotFound(PathBuf),

    #[error("S3 Error: {0}")]
    S3Error(#[from] XetS3Error),

    #[error("Unable to check Windows edition")]
    WindowsEditionCheckError,

    #[error("Authentication Error: {0}")]
    AuthError(anyhow::Error),

<<<<<<< HEAD
    #[error("Xet Repo operation attempted before repo is initialized : {0}")]
    RepoUninitialized(String),

    #[error("Repo Salt Unavailable: {0}")]
    RepoSaltUnavailable(String),
=======
    #[error("Lazy Config Error : {0}")]
    LazyConfigError(#[from] LazyError),
>>>>>>> 71edeae8
}

// Define our own result type here (this seems to be the standard).
pub type Result<T> = std::result::Result<T, GitXetRepoError>;

// For error checking
impl PartialEq for GitXetRepoError {
    fn eq(&self, other: &GitXetRepoError) -> bool {
        match (self, other) {
            (GitXetRepoError::IOError(ref e1), GitXetRepoError::IOError(ref e2)) => {
                e1.kind() == e2.kind()
            }
            (GitXetRepoError::MerkleDBError(ref e1), GitXetRepoError::MerkleDBError(ref e2)) => {
                e1 == e2
            }
            _ => false,
        }
    }
}

impl From<GitXetRepoError> for ExitCode {
    fn from(value: GitXetRepoError) -> Self {
        ExitCode::from(match value {
            GitXetRepoError::IOError(_) => 2,
            GitXetRepoError::NetworkIOError(_) => 3,
            GitXetRepoError::HashStringParsingFailure(_) => 4,
            GitXetRepoError::MerkleDBError(_) => 5,
            GitXetRepoError::MDBShardError(_) => 6,
            GitXetRepoError::CasClientError(_) => 7,
            GitXetRepoError::FileReconstructionFailed(_) => 8,
            GitXetRepoError::HashNotFound => 9,
            GitXetRepoError::StreamParseError(_) => 10,
            GitXetRepoError::StreamParseHeader(_) => 11,
            GitXetRepoError::DataParsingError(_) => 12,
            GitXetRepoError::Utf8Parse(_) => 13,
            GitXetRepoError::GitRepoError(_) => 14,
            GitXetRepoError::JSONError(_) => 15,
            GitXetRepoError::ConfigError(_) => 16,
            GitXetRepoError::InternalError(_) => 17,
            GitXetRepoError::Other(_) => 18,
            GitXetRepoError::RefusingToOverwriteLocalChanges(_) => 19,
            GitXetRepoError::InvalidOperation(_) => 20,
            GitXetRepoError::RepoNotDiscoverable => 21,
            GitXetRepoError::RepoHasNoRemotes => 22,
            GitXetRepoError::InvalidRemote(_) => 23,
            GitXetRepoError::InvalidLocalCasPath(_) => 24,
            GitXetRepoError::InvalidLogPath(_, _) => 25,
            GitXetRepoError::FileNotFound(_) => 26,
            GitXetRepoError::S3Error(_) => 27,
            GitXetRepoError::WindowsEditionCheckError => 28,
            GitXetRepoError::AuthError(_) => 29,
<<<<<<< HEAD
            GitXetRepoError::RepoUninitialized(_) => 30,
            GitXetRepoError::RepoSaltUnavailable(_) => 31,
=======
            GitXetRepoError::LazyConfigError(_) => 30,
>>>>>>> 71edeae8
        })
    }
}

/// Allows for termination of the main() function with specific error codes.
/// Note, since Termination trait and Result<T, E> are not defined in our crate,
/// we cannot implement Termination for our Result<T> type.
pub enum MainReturn {
    Success,
    Error(GitXetRepoError),
    Panic(Box<dyn Any + Send>), // TODO: fix sync issues when trying to catch panics in gitxet.rs#main()
}

// Note: stable as of rust-1.61: https://blog.rust-lang.org/2022/05/19/Rust-1.61.0.html#custom-exit-codes-from-main
impl Termination for MainReturn {
    fn report(self) -> ExitCode {
        match self {
            MainReturn::Success => ExitCode::SUCCESS,
            MainReturn::Error(err) => {
                eprintln!("{err}");
                err.into()
            }
            MainReturn::Panic(e) => {
                eprintln!("{e:?}");
                ExitCode::from(255)
            }
        }
    }
}

#[allow(dead_code)]
pub fn convert_cas_error(err: CasClientError) -> Result<()> {
    match err {
        CasClientError::Grpc(_) => Err(GitXetRepoError::NetworkIOError(err)),
        _ => Err(GitXetRepoError::CasClientError(
            "CAS Error: ".to_owned() + &err.to_string(),
        )),
    }
}

#[allow(dead_code)]
pub fn convert_parallel_error(e: ParallelError<GitXetRepoError>) -> GitXetRepoError {
    match e {
        ParallelError::JoinError => GitXetRepoError::Other("Join error".into()),
        ParallelError::TaskError(t) => t,
    }
}<|MERGE_RESOLUTION|>--- conflicted
+++ resolved
@@ -100,16 +100,14 @@
     #[error("Authentication Error: {0}")]
     AuthError(anyhow::Error),
 
-<<<<<<< HEAD
     #[error("Xet Repo operation attempted before repo is initialized : {0}")]
     RepoUninitialized(String),
 
     #[error("Repo Salt Unavailable: {0}")]
     RepoSaltUnavailable(String),
-=======
+    
     #[error("Lazy Config Error : {0}")]
     LazyConfigError(#[from] LazyError),
->>>>>>> 71edeae8
 }
 
 // Define our own result type here (this seems to be the standard).
@@ -161,12 +159,9 @@
             GitXetRepoError::S3Error(_) => 27,
             GitXetRepoError::WindowsEditionCheckError => 28,
             GitXetRepoError::AuthError(_) => 29,
-<<<<<<< HEAD
             GitXetRepoError::RepoUninitialized(_) => 30,
             GitXetRepoError::RepoSaltUnavailable(_) => 31,
-=======
             GitXetRepoError::LazyConfigError(_) => 30,
->>>>>>> 71edeae8
         })
     }
 }
