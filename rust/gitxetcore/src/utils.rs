use crate::config::XetConfig;
use crate::errors::{self, GitXetRepoError};
use crate::git_integration::{open_libgit2_repo, GitNotesWrapper};
use crate::merkledb_plumb::*;

use git2::Oid;
use merklehash::{DataHashHexParseError, MerkleHash};
use std::collections::HashSet;
use std::ffi::OsStr;
use std::path::{Path, PathBuf};
use tracing::error;

/// Find the Oid a ref note references to.
pub fn ref_to_oid(config: &XetConfig, notesref: &str) -> errors::Result<Option<Oid>> {
    let repo = open_libgit2_repo(Some(&get_repo_path_from_config(config)?))?;
    let oid = repo.refname_to_id(notesref);

    match oid {
        Ok(oid) => Ok(Some(oid)),
        Err(e) => {
            if e.code() == git2::ErrorCode::NotFound {
                Ok(None)
            } else {
                Err(GitXetRepoError::from(e))
            }
        }
    }
}

/// Construct a file name for a MDBShard stored under cache and session dir.
pub fn local_shard_name(hash: &MerkleHash) -> PathBuf {
    PathBuf::from(hash.to_string()).with_extension("mdb")
}

/// Construct a file name for a MDBShardMeta stored under session dir.
#[allow(dead_code)]
pub fn local_meta_name(hash: &MerkleHash) -> PathBuf {
    PathBuf::from(hash.to_string()).with_extension("meta")
}

pub fn is_shard_file(path: &Path) -> bool {
    path.extension().and_then(OsStr::to_str) == Some("mdb")
}

pub fn is_meta_file(path: &Path) -> bool {
    path.extension().and_then(OsStr::to_str) == Some("meta")
}

pub fn shard_to_meta(path: &Path) -> PathBuf {
    path.with_extension("meta")
}

pub fn meta_to_shard(path: &Path) -> PathBuf {
    path.with_extension("mdb")
}

pub fn shard_path_to_hash(path: &Path) -> Result<MerkleHash, DataHashHexParseError> {
    let hash = MerkleHash::from_hex(
        path.with_extension("")
            .file_name()
            .unwrap_or_default()
            .to_str()
            .unwrap_or_default(),
    )?;

    Ok(hash)
}

<<<<<<< HEAD
pub fn add_note(repo_path: &Path, notesref: &str, note: &[u8]) -> errors::Result<()> {
    let repo = GitNotesWrapper::open(repo_path, notesref).map_err(|e| {
=======
/// Write all bytes
pub fn write_all_file_safe(path: &Path, bytes: &[u8]) -> io::Result<()> {
    if !path.as_os_str().is_empty() {
        let dir = path.parent().ok_or_else(|| {
            io::Error::new(
                io::ErrorKind::InvalidInput,
                format!("Unable to find parent path from {path:?}"),
            )
        })?;

        // Make sure dir exists.
        if !dir.exists() {
            std::fs::create_dir_all(dir)?;
        }

        let mut tempfile = create_temp_file(dir, "")?;
        tempfile.write_all(bytes)?;
        tempfile.persist(path).map_err(|e| e.error)?;
    }

    Ok(())
}

pub fn create_temp_file(dir: &Path, suffix: &str) -> io::Result<NamedTempFile> {
    let tempfile = tempfile::Builder::new()
        .prefix(&format!("{}.", std::process::id()))
        .suffix(suffix)
        .tempfile_in(dir)?;

    Ok(tempfile)
}

pub fn add_note(
    repo_path: &Path,
    notesref: &str,
    note: &[u8],
    config: &XetConfig,
) -> errors::Result<()> {
    let repo = GitNotesWrapper::open(repo_path, config, notesref).map_err(|e| {
>>>>>>> 35227011
        error!("add_note: Unable to access git notes at {notesref:?}: {e:?}");
        e
    })?;
    repo.add_note(note).map_err(|e| {
        error!("Error inserting new note in add_note: {e:?}");
        e
    })?;

    Ok(())
}

/// Walks the ref notes of head repo, takes in notes that do not exist in base.
pub async fn merge_git_notes(
    base: &Path,
    head: &Path,
    notesref: &str,
    config: &XetConfig,
) -> errors::Result<()> {
    let base = GitNotesWrapper::open(base, config, notesref)?;
    let base_notes_oids = base.notes_name_iterator()?.collect::<HashSet<_>>();

    let head = GitNotesWrapper::open(head, config, notesref)?;
    for (oid, blob) in head.notes_content_iterator()? {
        if !base_notes_oids.contains(&oid) {
            base.add_note(&blob)?;
        }
    }

    Ok(())
}

#[cfg(test)]
mod test {
    use anyhow::Result;
    use merklehash::*;
    use std::str::FromStr;

    use crate::utils::*;

    #[test]
    fn test_file_name_utils() -> Result<()> {
        let hash_str: String = "1".repeat(64);
        let hash = DataHash::from_hex(&hash_str)?;

        let shard_file_name = local_shard_name(&hash);
        let meta_file_name = local_meta_name(&hash);

        let dirs = ["xet", "..", ".git/xet", "asdi/../evca/..", "/"];

        for dir in dirs.iter().flat_map(|d| PathBuf::from_str(d)) {
            let shard = dir.join(&shard_file_name);
            let meta = dir.join(&meta_file_name);

            assert!(is_shard_file(&shard));
            assert!(is_meta_file(&meta));
            assert_eq!(shard_to_meta(&shard), meta);
            assert_eq!(meta_to_shard(&meta), shard);
        }

        Ok(())
    }
}<|MERGE_RESOLUTION|>--- conflicted
+++ resolved
@@ -66,42 +66,6 @@
     Ok(hash)
 }
 
-<<<<<<< HEAD
-pub fn add_note(repo_path: &Path, notesref: &str, note: &[u8]) -> errors::Result<()> {
-    let repo = GitNotesWrapper::open(repo_path, notesref).map_err(|e| {
-=======
-/// Write all bytes
-pub fn write_all_file_safe(path: &Path, bytes: &[u8]) -> io::Result<()> {
-    if !path.as_os_str().is_empty() {
-        let dir = path.parent().ok_or_else(|| {
-            io::Error::new(
-                io::ErrorKind::InvalidInput,
-                format!("Unable to find parent path from {path:?}"),
-            )
-        })?;
-
-        // Make sure dir exists.
-        if !dir.exists() {
-            std::fs::create_dir_all(dir)?;
-        }
-
-        let mut tempfile = create_temp_file(dir, "")?;
-        tempfile.write_all(bytes)?;
-        tempfile.persist(path).map_err(|e| e.error)?;
-    }
-
-    Ok(())
-}
-
-pub fn create_temp_file(dir: &Path, suffix: &str) -> io::Result<NamedTempFile> {
-    let tempfile = tempfile::Builder::new()
-        .prefix(&format!("{}.", std::process::id()))
-        .suffix(suffix)
-        .tempfile_in(dir)?;
-
-    Ok(tempfile)
-}
-
 pub fn add_note(
     repo_path: &Path,
     notesref: &str,
@@ -109,7 +73,6 @@
     config: &XetConfig,
 ) -> errors::Result<()> {
     let repo = GitNotesWrapper::open(repo_path, config, notesref).map_err(|e| {
->>>>>>> 35227011
         error!("add_note: Unable to access git notes at {notesref:?}: {e:?}");
         e
     })?;
