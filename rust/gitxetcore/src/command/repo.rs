use std::path::PathBuf;
use std::str::FromStr;

use clap::{Args, Subcommand};
use tracing::{error, warn};

use crate::config::XetConfig;
use crate::errors::Result;
use crate::git_integration::repo_migration::migrate_repo;
use crate::git_integration::{clone_xet_repo, run_git_captured, run_git_passthrough, GitXetRepo};

#[derive(Args, Debug, Clone)]
pub struct MigrateArgs {
    /// The URL of the git repository to import.
    #[clap(long)]
    pub src: String,

    /// The URL of the Xet repository to initialize with the contents of the src repository.  
    /// This repository must be a new Xet repo, or use --overwrite to replace all contents of
    /// this repository with the source repo.
    #[clap(long)]
    pub dest: String,

    /// The migrate command will error out if the remote repository is not empty.  
    /// When this flag is passed, the contents of the remote repository will be
    /// overwritten regardless of state.
    #[clap(long)]
    pub overwrite: bool,

    /// Do not clean up the working directories after completion.
    #[clap(long)]
    pub no_cleanup: bool,

    /// The directory to use to do all of the processing in (default: ~/.xet/migration).
    #[clap(long)]
    pub working_dir: Option<String>,
}

#[derive(Subcommand, Debug)]
#[non_exhaustive]
pub enum RepoSubCommand {
    /// Migrate an external repository to a new XetHub repository. All commits, branches,
    /// and other files are converted, history is fully preserved, and all data files stored
    /// as LFS or Xet pointer files are imported.
    Migrate(MigrateArgs),
}

#[derive(Args, Debug)]
pub struct RepoCommandShim {
    #[clap(subcommand)]
    subcommand: RepoSubCommand,
}

impl RepoCommandShim {
    pub fn subcommand_name(&self) -> String {
        match self.subcommand {
            RepoSubCommand::Migrate(_) => "migrate".to_string(),
        }
    }
}

pub async fn repo_command(config: XetConfig, args: &RepoCommandShim) -> Result<()> {
    match &args.subcommand {
        RepoSubCommand::Migrate(migrate_args) => migrate_command(config, migrate_args).await,
    }
}

async fn migrate_command(config: XetConfig, args: &MigrateArgs) -> Result<()> {
    let working_dir = {
        if let Some(wd) = args.working_dir.as_ref() {
            PathBuf::from_str(wd).unwrap()
        } else {
            let migration_tag = uuid::Uuid::now_v6(&[0; 6]).to_string();
            config.xet_home.join("migration").join(migration_tag)
        }
    };

    config.permission.create_dir_all(&working_dir)?;

    let working_dir = working_dir.canonicalize()?;

    let source_dir = working_dir.join("source");
    let dest_dir = working_dir.join("xet_repo");

    eprintln!("XET: Retrieving Source Repo {:?}", &args.src);

    // Use --mirror here to quickly get an exact copy of the remote repo, including all the local branches.
    // Also, we don't need to push anything, so --mirror works great.
<<<<<<< HEAD
    if let Err(e) = run_git_passthrough(
        Some(&working_dir),
=======
    run_git_passthrough(
        None,
>>>>>>> 32559102
        "clone",
        &["--mirror", &args.src, source_dir.to_str().unwrap()],
        true,
        true,
        None,
    ) {
        eprintln!("Error cloning source repository at {:?}: {e:?}", &args.src);
        eprintln!("\nPlease ensure the source repository url is correct and you have permission to access it.");
        eprintln!("\nAlternatively, you may manually clone the repository using");
        eprintln!("\n  git clone --mirror {} ", &args.src);
        eprintln!("\nthen pass the resulting local repository location to this command using --src=<local repository>.");
        Err(e)?;
        unreachable!();
    }

    eprintln!("XET: Cloning Remote Xet Repo {:?}", &args.dest);

    // Use --bare here instead of --mirror to allow us to push to all the remote branches.
    if let Err(e) = clone_xet_repo(
        Some(&config),
        &["--bare", &args.dest, dest_dir.to_str().unwrap()],
        true,
        Some(&working_dir),
        true,
        true,
        true,
    ) {
        eprintln!(
            "Error accessing destination repository at {:?}: {e:?}",
            &args.dest
        );
        eprintln!("\nPlease ensure the repository url is correct and you have run git xet login.");
        Err(e)?;
    }

    if !args.overwrite {
        // Check to make sure it's a new repository.  This is using xethub's default repo as a model, so it's not
        // the most robust.  On any error, just ask the user to use --overwrite
        let commit_count = run_git_captured(
            Some(&dest_dir),
            "rev-list",
            &["--count", "main"],
            true,
            None,
        )
        .map_err(|e| {
            warn!("Error getting commit count for testing if repo is new: {e:?}");
            e
        })
        .ok()
        .and_then(|(_, commit_count_s, _)| commit_count_s.parse::<usize>().ok())
        .unwrap_or(usize::MAX);

        if commit_count > 1 {
            return Err(crate::errors::GitXetRepoError::InvalidOperation(format!(
                "ERROR: Xet Repository {} has multiple commits on main; refusing to overwrite changes.  Use --overwrite to force operation.",
                &args.dest
            )));
        }

        let has_nonmain_branches = run_git_captured(
            Some(&dest_dir),
            "branch",
            &["-l", "--format=%(refname:short)"],
            true,
            None,
        )
        .map_err(|e| {
            warn!("Error getting branch list for repo: {e:?}");
            e
        })
        .map(|(_, branches, _)| branches.lines().any(|c| c.trim() != "main"))
        .unwrap_or(true);

        if has_nonmain_branches {
            return Err(crate::errors::GitXetRepoError::InvalidOperation(format!(
                "ERROR: Xet Repository {} has multiple branches; refusing to overwrite.  Use --overwrite to force operation.",
                &args.dest
            )));
        }
    }

    // Now, push everything to the remote.
    let config = config.switch_repo_path(
        crate::config::ConfigGitPathOption::PathDiscover(dest_dir.clone()),
        None,
    )?;

    // This will open and configure everything
    let xet_repo = GitXetRepo::open_and_verify_setup(config.clone()).await?;

    // Now do the actual migration process.
    let branch_list = migrate_repo(&source_dir, &xet_repo).await?;

    eprintln!("Migration complete; packing repository at {dest_dir:?}.");
    run_git_passthrough(
        Some(&dest_dir),
        "gc",
        &["--aggressive", "--prune=now"],
        true,
        true,
        None,
    )?;

    eprintln!("Uploading data and syncing remote objects; this may take some time.");
    if let Err(e) = run_git_passthrough(
        Some(&dest_dir),
        "push",
        &["--force", "--set-upstream", "origin", "main"],
        true,
        false,
        Some(&[("XET_DISABLE_HOOKS", "0")]),
    ) {
        eprintln!("Error pushing to remote.");
        eprintln!("Please go to directory {dest_dir:?} and run `git push --force --set-upstream origin main` to push manually.");

        Err(e)?;
        unreachable!();
    }

    // Push at most a subset of branches so we don't overwhelm the endpoint.
    let mut slice_size = 16;
    let remaining_branches: Vec<_> = branch_list.iter().filter(|s| *s != "main").collect();

    let mut start_idx = 0;

    while start_idx < remaining_branches.len() {
        let branches_this_push =
            &remaining_branches[start_idx..(start_idx + slice_size).min(remaining_branches.len())];

        let mut args = vec!["--set-upstream".to_owned()];
        for br in branches_this_push {
            args.push(format!("+{br}"));
        }

        if let Err(e) = run_git_captured(
            Some(&dest_dir),
            "push",
            &args.iter().map(|s| s.as_str()).collect::<Vec<&str>>(),
            true,
            Some(&[("XET_DISABLE_HOOKS", "1")]),
        ) {
            if slice_size == 1 {
                eprintln!("Error updating remote branches {}..", branches_this_push[0]);
                eprintln!("Please go to directory {dest_dir:?} and run `git push --force --set-upstream {}` to push manually.", branches_this_push[0]);

                Err(e)?;
                unreachable!();
            } else {
                // Try fewer branches at once.
                slice_size /= 2;
                continue;
            }
        }
        // Success, now loop.
        start_idx += slice_size;
        eprintln!(
            "Synced {start_idx} / {} branches.",
            remaining_branches.len()
        );
    }

    if !args.no_cleanup {
        eprintln!("Cleaning up.");
        let _ = std::fs::remove_dir_all(&source_dir).map_err(|e| {
            error!("Error cleaning up directory {source_dir:?}; remove manually.");
            e
        });

        let _ = std::fs::remove_dir_all(&dest_dir).map_err(|e| {
            error!("Error cleaning up directory {dest_dir:?}; remove manually.");
            e
        });
    }

    eprintln!("\nRepository at {:?} is now set up to match {:?}.  Run \n\n  git xet clone {:?}\n\nto use the new Xet repository.", &args.dest, &args.src, &args.dest);

    Ok(())
}<|MERGE_RESOLUTION|>--- conflicted
+++ resolved
@@ -86,13 +86,8 @@
 
     // Use --mirror here to quickly get an exact copy of the remote repo, including all the local branches.
     // Also, we don't need to push anything, so --mirror works great.
-<<<<<<< HEAD
     if let Err(e) = run_git_passthrough(
-        Some(&working_dir),
-=======
-    run_git_passthrough(
-        None,
->>>>>>> 32559102
+        None,
         "clone",
         &["--mirror", &args.src, source_dir.to_str().unwrap()],
         true,
