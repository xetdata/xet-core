--- conflicted
+++ resolved
@@ -12,7 +12,7 @@
 
 #[derive(Args, Debug, Clone)]
 pub struct MigrateArgs {
-    /// The URL of the git repository to import.
+    /// The URL of the git repository to import.  Can be a remote URL or a local directory.
     #[clap(long)]
     pub src: String,
 
@@ -96,10 +96,10 @@
         None,
     ) {
         eprintln!("Error cloning source repository at {:?}: {e:?}", &args.src);
-        eprintln!("\nPlease ensure the source repository url is correct and you have permission to access it.");
-        eprintln!("\nAlternatively, you may manually clone the repository using");
-        eprintln!("\n  git clone --mirror {} ", &args.src);
-        eprintln!("\nthen pass the resulting local repository location to this command using --src=<local repository>.");
+        eprintln!("Please ensure the source repository url is correct and you have permission to access it.");
+        eprintln!("Alternatively, you may manually clone the repository into a local directory by calling");
+        eprintln!("\n  git clone --mirror {} \n", &args.src);
+        eprintln!("then pass the resulting local repository to this command using --src=<local repository directory>.");
         Err(e)?;
         unreachable!();
     }
@@ -248,24 +248,6 @@
                 continue;
             }
         }
-<<<<<<< HEAD
-        // Success, now loop.
-        start_idx += branches_this_push.len();
-        eprintln!(
-            "Synced {start_idx} / {} branches.",
-            remaining_branches.len()
-        );
-    }
-
-    if !ref_list.is_empty() {
-        eprintln!("Syncing remaining references.");
-        let mut args = vec!["origin".to_owned()];
-
-        for r in ref_list {
-            args.push(format!("+{r}:{r}"));
-        }
-=======
->>>>>>> 3522be5a
 
         // Success, now loop.
         start_idx += refs_this_push.len();
