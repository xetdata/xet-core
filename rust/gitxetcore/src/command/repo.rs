use std::path::PathBuf;
use std::str::FromStr;

use clap::{Args, Subcommand};
use tracing::{error, info, warn};

use crate::config::XetConfig;
use crate::errors::Result;
use crate::git_integration::repo_migration::migrate_repo;
use crate::git_integration::{
    clone_xet_repo, run_git_captured, run_git_captured_raw, run_git_passthrough, GitXetRepo,
};

#[derive(Args, Debug, Clone)]
pub struct MigrateArgs {
    /// The URL of the git repository to import.
    #[clap(long)]
    pub src: String,

    /// The URL of the Xet repository to initialize with the contents of the src repository.  
    /// This repository must be a new Xet repo, or use --overwrite to replace all contents of
    /// this repository with the source repo.
    #[clap(long)]
    pub dest: String,

    /// The migrate command will error out if the remote repository is not empty.  
    /// When this flag is passed, the contents of the remote repository will be
    /// overwritten regardless of state.
    #[clap(long)]
    pub overwrite: bool,

    /// Do not clean up the working directories after completion.
    #[clap(long)]
    pub no_cleanup: bool,

    /// The directory to use to do all of the processing in (default: ~/.xet/migration).
    #[clap(long)]
    pub working_dir: Option<String>,
}

#[derive(Subcommand, Debug)]
#[non_exhaustive]
pub enum RepoSubCommand {
    /// Migrate an external repository to a new XetHub repository. All commits, branches,
    /// and other files are converted, history is fully preserved, and all data files stored
    /// as LFS or Xet pointer files are imported.
    Migrate(MigrateArgs),
}

#[derive(Args, Debug)]
pub struct RepoCommandShim {
    #[clap(subcommand)]
    subcommand: RepoSubCommand,
}

impl RepoCommandShim {
    pub fn subcommand_name(&self) -> String {
        match self.subcommand {
            RepoSubCommand::Migrate(_) => "migrate".to_string(),
        }
    }
}

pub async fn repo_command(config: XetConfig, args: &RepoCommandShim) -> Result<()> {
    match &args.subcommand {
        RepoSubCommand::Migrate(migrate_args) => migrate_command(config, migrate_args).await,
    }
}

async fn migrate_command(config: XetConfig, args: &MigrateArgs) -> Result<()> {
    let working_dir = {
        if let Some(wd) = args.working_dir.as_ref() {
            PathBuf::from_str(wd).unwrap()
        } else {
            let migration_tag = uuid::Uuid::now_v6(&[0; 6]).to_string();
            config.xet_home.join("migration").join(migration_tag)
        }
    };

    config.permission.create_dir_all(&working_dir)?;

    let working_dir = working_dir.canonicalize()?;

    let source_dir = working_dir.join("source");
    let dest_dir = working_dir.join("xet_repo");

    eprintln!("XET: Retrieving Source Repo {:?}", &args.src);

    // Use --mirror here to quickly get an exact copy of the remote repo, including all the local branches.
    // Also, we don't need to push anything, so --mirror works great.
    run_git_passthrough(
<<<<<<< HEAD
        None,
=======
        None, // Run in current directory so relative paths work.
>>>>>>> 38fd7593
        "clone",
        &["--mirror", &args.src, source_dir.to_str().unwrap()],
        true,
        true,
        None,
    )?;

    eprintln!("XET: Cloning Remote Xet Repo {:?}", &args.dest);

    // Use --bare here to allow us to push to all the remote branches.
    clone_xet_repo(
        Some(&config),
        &["--bare", &args.dest, dest_dir.to_str().unwrap()],
        true,
        Some(&working_dir),
        true,
        true,
        true,
    )?;

    if !args.overwrite {
        // Check to make sure it's a new repository.  This is using xethub's default repo as a model, so it's not
        // the most robust.  On any error, just ask the user to use --overwrite
        let commit_count = run_git_captured(
            Some(&dest_dir),
            "rev-list",
            &["--count", "main"],
            true,
            None,
        )
        .map_err(|e| {
            warn!("Error getting commit count for testing if repo is new: {e:?}");
            e
        })
        .ok()
        .and_then(|(_, commit_count_s, _)| commit_count_s.parse::<usize>().ok())
        .unwrap_or(usize::MAX);

        if commit_count > 1 {
            return Err(crate::errors::GitXetRepoError::InvalidOperation(format!(
                "ERROR: Xet Repository {} has multiple commits on main; refusing to overwrite changes.  Use --overwrite to force operation.",
                &args.dest
            )));
        }

        let has_nonmain_branches = run_git_captured(
            Some(&dest_dir),
            "branch",
            &["-l", "--format=%(refname:short)"],
            true,
            None,
        )
        .map_err(|e| {
            warn!("Error getting branch list for repo: {e:?}");
            e
        })
        .map(|(_, branches, _)| branches.lines().any(|c| c.trim() != "main"))
        .unwrap_or(true);

        if has_nonmain_branches {
            return Err(crate::errors::GitXetRepoError::InvalidOperation(format!(
                "ERROR: Xet Repository {} has multiple branches; refusing to overwrite.  Use --overwrite to force operation.",
                &args.dest
            )));
        }
    }

    // Now, push everything to the remote.
    let config = config.switch_repo_path(
        crate::config::ConfigGitPathOption::PathDiscover(dest_dir.clone()),
        None,
    )?;

    // This will open and configure everything
    let xet_repo = GitXetRepo::open_and_verify_setup(config.clone()).await?;

    // Now do the actual migration process.
    let branch_list = migrate_repo(&source_dir, &xet_repo).await?;

    eprintln!("Migration complete; packing repository at {dest_dir:?}.");
    run_git_passthrough(
        Some(&dest_dir),
        "gc",
        &["--aggressive", "--prune=now"],
        true,
        true,
        None,
    )?;

    eprintln!("Uploading data and syncing remote objects; this may take some time.");
    run_git_passthrough(
        Some(&dest_dir),
        "push",
        &["--force"],
        true,
        false,
        Some(&[("XET_DISABLE_HOOKS", "0")]),
    )?;

    // This command may fail due to the --all (504 error) as sometimes it overwhelms the endpoint?  So
    // run regular push first, then push all the branches.
    eprintln!("Setting up remote branches.");
    // This command tries to get around one issue that possible casues git to fail pushing a
    // lot of refs.  Sometimes works...
    let _ = run_git_captured(
        Some(&dest_dir),
        "config",
        &["--local", "http.postBuffer", "157286400"],
        true,
        Some(&[("XET_DISABLE_HOOKS", "1")]),
    );

    // Still, check if it failed, and if it did, attempt each branch individually
    let all_branches_pushed = run_git_captured_raw(
        Some(&dest_dir),
        "push",
        &["--all", "--force"],
        false,
        Some(&[("XET_DISABLE_HOOKS", "1")]),
    )
    .ok()
    .and_then(|out| {
        if !out.status.success() {
            info!("Error encountered updating all remotes: {:?}.", out.stderr);
            None
        } else {
            Some(())
        }
    })
    .is_some();

    if !all_branches_pushed {
        // Run each branch individually.:wa
        for br in branch_list {
            eprintln!("Syncing branch {br}.");
            run_git_captured(
                Some(&dest_dir),
                "push",
                &["--force", "origin", &format!("{br}:{br}")],
                true,
                Some(&[("XET_DISABLE_HOOKS", "1")]),
            )?;
        }
    }

    if !args.no_cleanup {
        eprintln!("Cleaning up.");
        let _ = std::fs::remove_dir_all(&source_dir).map_err(|e| {
            error!("Error cleaning up directory {source_dir:?}; remove manually.");
            e
        });

        let _ = std::fs::remove_dir_all(&dest_dir).map_err(|e| {
            error!("Error cleaning up directory {dest_dir:?}; remove manually.");
            e
        });
    }

    eprintln!("\nRepository at {:?} is now set up to match {:?}.  Run \n\n  git xet clone {:?}\n\nto use the new Xet repository.", &args.dest, &args.src, &args.dest);

    Ok(())
}<|MERGE_RESOLUTION|>--- conflicted
+++ resolved
@@ -89,11 +89,7 @@
     // Use --mirror here to quickly get an exact copy of the remote repo, including all the local branches.
     // Also, we don't need to push anything, so --mirror works great.
     run_git_passthrough(
-<<<<<<< HEAD
-        None,
-=======
         None, // Run in current directory so relative paths work.
->>>>>>> 38fd7593
         "clone",
         &["--mirror", &args.src, source_dir.to_str().unwrap()],
         true,
