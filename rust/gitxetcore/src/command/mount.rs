use crate::config::XetConfig;
use crate::errors;
use crate::git_integration::git_repo::{verify_user_config, GitRepo};
use crate::git_integration::git_wrap::{get_git_executable, run_git_captured};
use crate::xetmnt::{check_for_mount_program, perform_mount_and_wait_for_ctrlc};
use clap::Args;
use std::fmt::Debug;
use std::path::PathBuf;
use std::{thread, time};
use tempfile::TempDir;
use tokio::process::Command;
use tracing::info;

#[cfg(windows)]
use std::str::FromStr;

#[cfg(unix)]
use tokio::signal::unix::{signal, SignalKind};

/// --------
/// | NOTE |
/// --------
/// Note that any changes here will need to reflected in pyxet mount
/// as pyxet is not able to read the clap default values
/// and also has handle the windows conditional compilation.

#[derive(Args, Debug)]
pub struct MountArgs {
    /// A remote URL to a git repository. https://xethub.com/[user]/[repo]/ or xet@xethub.com:[user]/[repo]/
    pub remote: String,

    #[cfg(not(target_os = "windows"))]
    /// A local path to mount on to
    pub path: Option<PathBuf>,

    #[cfg(target_os = "windows")]
    #[clap(default_value = "X")]
    /// An unused drive letter to use for mounting the repository
    pub drive: String,

    /// An optional commit id, or branch name. If not specified, the main or master branch is used.
    #[clap(short, long, default_value = "HEAD")]
    pub reference: String,

    /// If set this runs in foreground, instead of running as a daemon
    #[clap(short, long)]
    pub foreground: bool,

    /// Prefetch aggressiveness. the number of 32MB blocks to prefetch after a read. Set to 0
    /// if mostly random access patterns are expected, and this will also affect other internal
    /// caching parameters.
    #[clap(short, long, default_value = "16")]
    pub prefetch: usize,

    #[cfg(target_os = "windows")]
    #[clap(long, default_value = "auto")]
    /// The IP address used for hosting the local nfs server mapping the remote repository.  
    /// If "localhost", then an unused local IP address will be used for mounting.
    pub ip: String,

    #[cfg(not(target_os = "windows"))]
    #[clap(long, default_value = "127.0.0.1")]
    /// The IP address used for hosting the local nfs server mapping the remote repository.  
    /// If "localhost", then an unused local IP address will be used for mounting.
    pub ip: String,

    /// The local path to clone the temporary repo directory into
    pub clonepath: Option<PathBuf>,

    /// VERY Experimental writable mount feature.
    #[clap(short, long, hide = true)]
    pub writable: bool,

<<<<<<< HEAD
    /// EXPERIMENTAL
    /// Enable watching for remote updates to the repo, periodically updating the repo with
    /// the latest commit in the remote. Requires that reference is set to a branch (not HEAD)
    /// and is incompatible with writable flag.
    #[clap(hide(true), long)]
    pub watch: Option<humantime::Duration>,
=======
    /// Do not use. Used only the python xet mount feature
    /// required so that the when we re-exec with mount-curdir
    /// we know to pick up argv[1] as well as argv[0] is python
    #[clap(short, long, hide = true)]
    pub invoked_from_python: bool,
>>>>>>> 8a557344
}

#[derive(Args, Debug)]
pub struct MountCurdirArgs {
    /// A local path to mount on to
    pub path: PathBuf,

    #[clap(short, long, default_value = "HEAD")]
    /// An optional commit id, or branch name. If not specified, the main or master branch is used.
    pub reference: String,

    #[clap(hide(true), short, long)]
    /// Sends SIGUSR1 to this pid
    pub signal: Option<i32>,

    #[clap(long)]
    /// Automatically terminates on unmount
    pub autostop: bool,

    /// Prefetch aggressiveness. the number of 32MB blocks to prefetch after a read. Set to 0
    /// if mostly random access patterns are expected, and this will also affect other internal
    /// caching parameters.
    #[clap(short, long, default_value = "16")]
    pub prefetch: usize,

    #[cfg(target_os = "windows")]
    #[clap(long, default_value = "127.0.0.1")]
    /// The IP address used for hosting the local nfs server mapping the remote repository.  
    /// If "localhost", then an unused local IP address will be used for mounting.
    pub ip: String,

    #[cfg(not(target_os = "windows"))]
    #[clap(long, default_value = "127.0.0.1")]
    /// The IP address used for hosting the local nfs server mapping the remote repository.  
    /// If "localhost", then an unused local IP address will be used for mounting.
    pub ip: String,

    /// VERY Experimental writable mount feature.
    #[clap(short, long)]
    pub writable: bool,

    /// EXPERIMENTAL
    /// Enable watching for remote updates to the repo, periodically updating the repo with
    /// the latest commit in the remote. Requires that reference is set to a branch (not HEAD)
    /// and is incompatible with writable flag.
    #[clap(hide(true), long)]
    pub watch: Option<humantime::Duration>,
}

#[allow(dead_code)]
fn repo_name_from_remote(remote: &str) -> Option<PathBuf> {
    let last = remote.split('/').last().to_owned();
    last.map(|f| {
        if let Some(stripped) = f.strip_suffix(".git") {
            stripped
        } else {
            f
        }
    })
    .map(|f| f.into())
}

#[cfg(not(target_os = "windows"))]
fn is_windows_home_edition() -> errors::Result<bool> {
    Ok(false)
}

#[cfg(target_os = "windows")]
fn is_windows_home_edition() -> errors::Result<bool> {
    use crate::errors::GitXetRepoError;

    let output = Command::new("wmic")
        .args(["os", "get", "caption"])
        .output()?;
    if !output.status.success() {
        return Err(GitXetRepoError::WindowsEditionCheckError);
    }
    let stdout =
        String::from_utf8(output.stdout).map_err(|_| GitXetRepoError::WindowsEditionCheckError)?;
    Ok(stdout.contains("Home")) // expect a string like Microsoft Windows 11 Home
}

#[allow(unused_variables)]
pub async fn mount_command(cfg: &XetConfig, args: &MountArgs) -> errors::Result<()> {
    verify_user_config(None)?;
    GitRepo::write_global_xet_config()?;

    let start_time = std::time::SystemTime::now();

    if cfg!(windows) && is_windows_home_edition().unwrap_or(false) {
        return Err(errors::GitXetRepoError::Other(
            "Mount is not supported on Windows Home edition.".into(),
        ));
    }

    if !check_for_mount_program() {
        return Err(errors::GitXetRepoError::Other(
            "Unable to locate suitable mount command".into(),
        ));
    }

    let path = {
        #[cfg(target_os = "windows")]
        {
            let mut path = args.drive.clone();
            path = path.strip_suffix("\\").unwrap_or(&path).to_owned();
            path = path.strip_suffix(":").unwrap_or(&path).to_owned();

            if path.len() != 1 || !path.chars().all(char::is_alphabetic) {
                return Err(errors::GitXetRepoError::Other(
                    "Error: mount path must be an unused drive letter.".into(),
                ));
            }
            path = path.to_uppercase();
            path += ":/";
            PathBuf::from_str(&path).unwrap()
        }

        #[cfg(not(target_os = "windows"))]
        {
            let mut path = if let Some(ref path) = args.path {
                path.clone()
            } else if let Some(path) = repo_name_from_remote(&args.remote) {
                path
            } else {
                return Err(errors::GitXetRepoError::Other("Unable to derive repository name from remote. Please explicitly specify the target mount path".into()));
            };

            if !path.has_root() {
                path = std::env::current_dir()?.join(path);
            }
            path
        }
    };

    // create a temporary clonepath is one is not provided
    let mut clone_path = if let Some(ref clonepath) = args.clonepath {
        clonepath.clone()
    } else if args.writable {
        // for writable mounts, we clone into repo_raw/
        // first get the final component
        let mut clone_filename = path
            .file_name()
            .ok_or_else(|| {
                errors::GitXetRepoError::Other("Unable to infer target directory name".into())
            })?
            .to_os_string();
        clone_filename.push("_raw");
        // update the filename
        let mut ret = path.clone();
        ret.set_file_name(clone_filename);
        ret
    } else {
        // read only clone
        let clone_dir = TempDir::new().unwrap();
        clone_dir.into_path()
    };

    if args.writable {
        eprintln!("Writable mounts are currently an EXPERIMENTAL feature. Be warned. You might lose data!!
Known issues: Performance is poor.

Raw clone at {clone_path:?}.
Mounting at {path:?}.

You can access and make arbitrary modification in the mounted path and changes
will immediately reflect in the git state in the raw clone path. 

Similarly you can perform git operations in the raw clone path and it will immediately
reflect in the mounted path. All git operations should work as expected.

If you use a git UI, point it to the raw path.
");
    } else {
        eprintln!("Mounting to {path:?}");
    }

    // mount point should not exist, or if it exists should be empty
    if path.exists() {
        let is_empty = path.read_dir().unwrap().next().is_none();
        if !is_empty {
            return Err(errors::GitXetRepoError::Other(format!(
                "Directory {path:?} is not empty"
            )));
        }
    }

    // Clone path should not exist, or if it exists should be empty
    if clone_path.exists() {
        let is_empty = clone_path.read_dir().unwrap().next().is_none();
        if !is_empty {
            return Err(errors::GitXetRepoError::Other(format!(
                "Directory {clone_path:?} is not empty"
            )));
        }
    } else {
        std::fs::create_dir(&clone_path)?;
    }

    if !args.writable {
        eprintln!("Cloning into temporary directory {clone_path:?}");
        // In the path [tempdir]
        // > git clone --mirror [remote] repo
        GitRepo::clone(
            Some(cfg),
            &["--mirror", &args.remote, "repo"],
            false,             // no smudge
            Some(&clone_path), // base dir
            false,             // passthrough
            true,
        )?; // check result
        clone_path.push("repo");
    } else {
        // The mutable write uses a mirror mount
        // so we need a regular clone
        // In the path [tempdir]
        // > git clone [remote] repo
        if args.reference == "HEAD" {
            // XET_NO_SMUDGE=true git clone $remote repo
            GitRepo::clone(
                Some(cfg),
                &[&args.remote, "."],
                true,              // no smudge
                Some(&clone_path), // base dir
                false,             // passthrough
                true,
            )? // check result
        } else {
            // XET_NO_SMUDGE=true git clone -b $branch $remote repo
            GitRepo::clone(
                Some(cfg),
                &["-b", &args.reference, &args.remote, "."],
                true,              // no smudge
                Some(&clone_path), // base dir
                false,             // passthrough
                true,
            )?; // check result
        }
        eprintln!("Configuring...");
        // git config --local core.worktree $repopath
        run_git_captured(
            Some(&clone_path),
            "config",
            &["--local", "core.worktree", &clone_path.to_string_lossy()],
            true,
            None,
        )?;
        // git xet config --local smudge false
        run_git_captured(
            Some(&clone_path),
            "xet",
            &["config", "--local", "smudge", "false"],
            true,
            None,
        )?;
    }

    // use std::env::current_exe to find ourselves if we have it
    // otherwise run "git xet"
    let mut command = if let Ok(curexe) = std::env::current_exe() {
        let mut command = Command::new(curexe);
        if args.invoked_from_python {
            let argv: Vec<String> = std::env::args().collect();
            if argv.len() < 2 {
                return Err(errors::GitXetRepoError::Other(
                    "Unable to find python script to invoke".into(),
                ));
            }
            command.arg(&argv[1]);
        }
        command
    } else {
        let mut command = Command::new(get_git_executable());
        command.arg("xet");
        command
    };

    if args.prefetch == 0 {
        // if prefetch disabled, we lower caching block size to 1MB
        command.env("XET_CACHE_BLOCKSIZE", format!("{}", 1024 * 1024));
    }

    // set the current directory and the mount-curdir subcommand
    command.current_dir(&clone_path).arg("mount-curdir");

    if args.writable {
        command.arg("--writable");
    }
    command.arg("--reference");
    command.arg(&args.reference);
    command.arg("--ip");
    command.arg(&args.ip);
    command.arg("--prefetch");
    command.arg(format!("{}", args.prefetch));
    // if running in background, we set the autostop flag
    if !args.foreground {
        command.arg("--autostop");
    }

    // Set the --signal flag if we are running in background AND
    // able to install a signal handler
    #[cfg(unix)]
    let sigusrstream = if !args.foreground {
        let res = signal(SignalKind::user_defined1()).ok();
        if res.is_some() {
            command
                .arg("--signal")
                .arg(format!("{}", std::process::id()));
        }
        res
    } else {
        None
    };

    // add watch if requested
    if let Some(interval) = args.watch {
        command.arg("--watch");
        let interval_string = humantime::format_duration(interval.into()).to_string();
        command.arg(interval_string);
    }

    // And finally the path to mount to
    command.arg(&path);
    info!("Exec {:?}", command);

    if args.writable {
        eprintln!(
            "\n\nIf you unmount, reboot, or encounter a crash. You can remount by running
  cd {:?}
  git xet mount-curdir --writable --prefetch 16 --autostop {:?} --ip {}\n",
            clone_path, path, &args.ip
        )
    }

    if args.foreground {
        eprintln!("Mounting...");
        command.status().await?;
    } else {
        eprintln!("Mounting as a background task...");
        let child = command.spawn()?;

        #[cfg(windows)]
        {
            thread::sleep(time::Duration::from_secs(3));
        }
        #[cfg(unix)]
        {
            if let Some(mut sigusr) = sigusrstream {
                let mut process_died = false;
                let mut process_output: Option<std::process::Output> = None;
                // we wait for either process died or we got a signal
                tokio::select! {
                    _ = sigusr.recv() => {},
                    res = child.wait_with_output() => {process_died = true;
                    process_output=res.ok()},
                };
                if process_died {
                    if let Some(output) = process_output {
                        let proc_stderr = String::from_utf8_lossy(&output.stderr);
                        let proc_stdout = String::from_utf8_lossy(&output.stdout);
                        return Err(errors::GitXetRepoError::Other(
                            format!("Mount subprocess died unexpectedly. stdout={proc_stdout}, stderr={proc_stderr}")));
                    } else {
                        return Err(errors::GitXetRepoError::Other(
                            "Mount subprocess died unexpectedly".to_string(),
                        ));
                    }
                }
                if let Ok(elapsed) = start_time.elapsed() {
                    eprintln!("Mount complete in {}s", elapsed.as_secs_f32());
                }
            } else {
                // no signals. we just sleep a little bit
                thread::sleep(time::Duration::from_secs(3));
            }
        }

        // no signals. we just sleep a little bit (non-linux, non-macOS)
        #[cfg(not(any(target_os = "linux", target_os = "macos")))]
        thread::sleep(time::Duration::from_secs(3));
    }
    Ok(())
}

pub async fn mount_curdir_command(cfg: XetConfig, args: &MountCurdirArgs) -> errors::Result<()> {
    verify_user_config(None)?;
    eprintln!("Setting up mount point...");
    let gitrepo = GitRepo::open(cfg.clone())?;
    gitrepo.sync_notes_to_dbs().await?;
    perform_mount_and_wait_for_ctrlc(
        cfg,
        &PathBuf::from("."),
        &args.path,
        &args.reference,
        args.autostop,
        args.prefetch,
        args.writable,
        args.ip.clone(),
        || {
            if let Some(_pid) = args.signal {
                #[cfg(unix)]
                // TODO: this should be implemented on windows as well, but the mechanisms for doing it are different.
                unsafe {
                    libc::kill(_pid, libc::SIGUSR1);
                }
            }
        },
        args.watch.map(|dur| dur.into()),
    )
    .await
    .map_err(|e| errors::GitXetRepoError::Other(format!("{e:?}")))
}

#[cfg(test)]
mod tests {
    use super::*;

    #[tokio::test]
    async fn test_repo_name_from_remote() {
        assert_eq!(
            repo_name_from_remote("https://xethub.com/user/blah.git")
                .unwrap()
                .into_os_string()
                .into_string()
                .unwrap(),
            "blah"
        );
        assert_eq!(
            repo_name_from_remote("xet@xethub.com:user/bloof.git")
                .unwrap()
                .into_os_string()
                .into_string()
                .unwrap(),
            "bloof"
        );
    }
}<|MERGE_RESOLUTION|>--- conflicted
+++ resolved
@@ -71,20 +71,18 @@
     #[clap(short, long, hide = true)]
     pub writable: bool,
 
-<<<<<<< HEAD
     /// EXPERIMENTAL
     /// Enable watching for remote updates to the repo, periodically updating the repo with
     /// the latest commit in the remote. Requires that reference is set to a branch (not HEAD)
     /// and is incompatible with writable flag.
     #[clap(hide(true), long)]
     pub watch: Option<humantime::Duration>,
-=======
+
     /// Do not use. Used only the python xet mount feature
     /// required so that the when we re-exec with mount-curdir
     /// we know to pick up argv[1] as well as argv[0] is python
     #[clap(short, long, hide = true)]
     pub invoked_from_python: bool,
->>>>>>> 8a557344
 }
 
 #[derive(Args, Debug)]
