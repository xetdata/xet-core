use super::bbq_queries::git_remote_to_base_url;
use super::BbqClient;
use crate::config::XetConfig;
use crate::environment::query_cache::CachedQueryWrapper;
use anyhow::anyhow;
use serde::{Deserialize, Serialize};
use tracing::{debug, info};
use url::Url;

// Query for the CAS endpoint at most every 5 minutes.
const REMOTE_CAS_ENDPOINT_QUERY_VALID_SECONDS: u64 = 5 * 60;

#[derive(Serialize, Deserialize, Debug)]
pub struct AuxRepoInfo {
    pub html_url: String,
}

#[derive(Serialize, Deserialize, Debug, PartialEq)]
pub struct XetRepoInfo {
    pub cas: String,
    pub mdb_version: String,
    pub repo_salt: Option<String>,
}

/// This is the JSON structure returned by the xetea repo info function,
/// explicitly ignoring part of the "repo" section because unneeded.
#[derive(Serialize, Deserialize, Debug)]
pub struct RepoInfo {
    pub repo: AuxRepoInfo,
    pub xet: XetRepoInfo,
}

/// Retrieve repository information from Xetea at endpoint
/// http[s]://<domain>/api/xet/repos/<user>/<repo>.
/// Return the deserialized struct and the raw response.
pub async fn get_repo_info(
    url: &Url,
    bbq_client: &BbqClient,
) -> anyhow::Result<(RepoInfo, Vec<u8>)> {
    let response = bbq_client.perform_api_query(url, "", "get", "").await?;
    let res_str = String::from_utf8(response.clone())?;
    debug!("{res_str:?}");
    Ok((serde_json::de::from_slice(&response)?, response))
}

/// This is the JSON structure returned by the xetea cas query.
#[derive(Serialize, Deserialize, Debug)]
pub struct CasQueryResponse {
    pub cas: String,
}

pub async fn get_cas_endpoint(url: &Url, bbq_client: &BbqClient) -> anyhow::Result<String> {
    let response = bbq_client.perform_cas_query(url).await?;
    let cas_response: CasQueryResponse = serde_json::de::from_slice(&response)?;
    Ok(cas_response.cas)
}

/// Retrieve CAS endpoint with respect to a repository url.
#[allow(unreachable_code)]
#[allow(unused_variables)] // only to avoid warnings in test build
pub async fn get_cas_endpoint_from_git_remote(
    remote: &str,
    config: &XetConfig,
) -> anyhow::Result<String> {
    #[cfg(test)]
    {
        return Ok(xet_config::PROD_CAS_ENDPOINT.to_owned());
    }

    let bbq_client = BbqClient::new().map_err(|_| anyhow!("Unable to create network client."))?;

    // first try the cas endpoint query route that doesn't need auth
    let url = git_remote_to_base_url(remote)?;
    if let Ok(cas) = get_cas_endpoint(&url, &bbq_client).await {
        return Ok(cas);
    }

    // on failure try the repo info query route with auth
    let remote = config.build_authenticated_remote_url(remote);
    let url = git_remote_to_base_url(&remote)?;
<<<<<<< HEAD
    get_repo_info(&url, &bbq_client)
        .await
        .map(|(info, _)| info.xet.cas)
=======

    let key = format!(
        "{:?}_{:?}",
        url.domain().unwrap_or(""),
        &blake3::hash(format!("{url:?}").as_bytes()).to_hex()[..16].to_ascii_lowercase()
    );

    let mut query_cache = CachedQueryWrapper::new(
        &config.xet_home,
        &key,
        REMOTE_CAS_ENDPOINT_QUERY_VALID_SECONDS,
    )?;

    if let Some(endpoint) = query_cache.get() {
        info!("Loaded CAS endpoint for {remote} as {endpoint}");
        Ok(endpoint)
    } else {
        let bbq_client =
            BbqClient::new().map_err(|_| anyhow!("Unable to create network client."))?;

        let endpoint = get_repo_info(&url, &bbq_client)
            .await
            .map(|(info, _)| info.xet.cas)?;

        query_cache.set(endpoint.clone())?;
        Ok(endpoint)
    }
>>>>>>> b039dd3b
}<|MERGE_RESOLUTION|>--- conflicted
+++ resolved
@@ -67,22 +67,7 @@
         return Ok(xet_config::PROD_CAS_ENDPOINT.to_owned());
     }
 
-    let bbq_client = BbqClient::new().map_err(|_| anyhow!("Unable to create network client."))?;
-
-    // first try the cas endpoint query route that doesn't need auth
     let url = git_remote_to_base_url(remote)?;
-    if let Ok(cas) = get_cas_endpoint(&url, &bbq_client).await {
-        return Ok(cas);
-    }
-
-    // on failure try the repo info query route with auth
-    let remote = config.build_authenticated_remote_url(remote);
-    let url = git_remote_to_base_url(&remote)?;
-<<<<<<< HEAD
-    get_repo_info(&url, &bbq_client)
-        .await
-        .map(|(info, _)| info.xet.cas)
-=======
 
     let key = format!(
         "{:?}_{:?}",
@@ -100,15 +85,30 @@
         info!("Loaded CAS endpoint for {remote} as {endpoint}");
         Ok(endpoint)
     } else {
-        let bbq_client =
-            BbqClient::new().map_err(|_| anyhow!("Unable to create network client."))?;
-
-        let endpoint = get_repo_info(&url, &bbq_client)
-            .await
-            .map(|(info, _)| info.xet.cas)?;
+        let endpoint = get_cas_endpoint_from_git_remote_impl(remote, config).await?;
 
         query_cache.set(endpoint.clone())?;
         Ok(endpoint)
     }
->>>>>>> b039dd3b
+}
+
+pub async fn get_cas_endpoint_from_git_remote_impl(
+    remote: &str,
+    config: &XetConfig,
+) -> anyhow::Result<String> {
+    let bbq_client = BbqClient::new().map_err(|_| anyhow!("Unable to create network client."))?;
+
+    // first try the cas endpoint query route that doesn't need auth
+    let url = git_remote_to_base_url(remote)?;
+    if let Ok(cas) = get_cas_endpoint(&url, &bbq_client).await {
+        return Ok(cas);
+    }
+
+    // on failure try the repo info query route with auth
+    let remote = config.build_authenticated_remote_url(remote);
+    let url = git_remote_to_base_url(&remote)?;
+
+    get_repo_info(&url, &bbq_client)
+        .await
+        .map(|(info, _)| info.xet.cas)
 }