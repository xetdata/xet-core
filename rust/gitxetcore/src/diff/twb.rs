use std::borrow::Cow;
use tableau_summary::twb::diff::schema::TwbSummaryDiffContent;
use tableau_summary::twb::diff::util::DiffProducer;
use tableau_summary::twb::TwbSummary;

use crate::diff::output::SummaryDiffData;
use crate::diff::output::SummaryDiffData::Twb;
use crate::diff::{DiffError, SummaryDiffProcessor};
use crate::summaries::{FileSummary, SummaryType};

/// Processes diffs of Twb Summaries, taking in [TwbSummary]s and producing a [TwbSummaryDiffContent]
/// indicating the delta between them.
///
/// Currently, this will just provide the two summaries (before + after). In the future, we can
/// change this to become more intelligent (actually identify what changed between the workbooks).
pub struct TwbSummaryDiffProcessor {}

impl SummaryDiffProcessor for TwbSummaryDiffProcessor {
    type SummaryData = TwbSummary;

    fn get_type(&self) -> SummaryType {
        SummaryType::Twb
    }

    fn get_version(&self) -> u8 {
        1
    }

<<<<<<< HEAD
    fn get_data<'a>(&'a self, summary: &'a FileSummary) -> Option<Cow<Self::SummaryData>> {
        summary.additional_summaries.as_ref()
=======
    fn get_data<'a>(&'a self, summary: &'a FileSummary) -> Option<&Self::SummaryData> {
        summary
            .additional_summaries
            .as_ref()
>>>>>>> dd43a330
            .and_then(|ext| ext.twb.as_ref())
            .and_then(TwbSummary::from_ref)
    }

    fn get_insert_diff(&self, summary: &TwbSummary) -> Result<SummaryDiffData, DiffError> {
        Ok(Twb(TwbSummaryDiffContent::new_addition(summary)))
    }

    fn get_remove_diff(&self, summary: &TwbSummary) -> Result<SummaryDiffData, DiffError> {
        Ok(Twb(TwbSummaryDiffContent::new_deletion(summary)))
    }

    fn get_diff_impl(
        &self,
        before: &TwbSummary,
        after: &TwbSummary,
    ) -> Result<SummaryDiffData, DiffError> {
        Ok(Twb(TwbSummaryDiffContent::new_diff(before, after)))
    }
}<|MERGE_RESOLUTION|>--- conflicted
+++ resolved
@@ -26,15 +26,10 @@
         1
     }
 
-<<<<<<< HEAD
-    fn get_data<'a>(&'a self, summary: &'a FileSummary) -> Option<Cow<Self::SummaryData>> {
-        summary.additional_summaries.as_ref()
-=======
     fn get_data<'a>(&'a self, summary: &'a FileSummary) -> Option<&Self::SummaryData> {
         summary
             .additional_summaries
             .as_ref()
->>>>>>> dd43a330
             .and_then(|ext| ext.twb.as_ref())
             .and_then(TwbSummary::from_ref)
     }
