use std::ffi::OsStr;
use std::path::Path;

use anyhow::anyhow;
use git2::{ErrorCode, Repository};

use crate::data::PointerFile;
use ::libmagic::libmagic::{summarize_libmagic, LibmagicSummary};

use crate::config::XetConfig;
use crate::constants::{GIT_NOTES_SUMMARIES_REF_NAME, POINTER_FILE_LIMIT, SMALL_FILE_THRESHOLD};
use crate::diff::error::DiffError;
use crate::diff::error::DiffError::{FailedSummaryCalculation, NoSummaries, NotInRepoDir};
use crate::diff::util::RefOrT;
use crate::git_integration::GitXetRepo;
use crate::summaries::*;
use error_printer::ErrorPrinter;
use std::sync::Arc;
use tableau_summary::twb::printer::summarize_twb_from_reader;

/// Fetches FileSummaries for hashes or blob_ids.
///
/// TODO: db and repo should probably be lazily constructed.
pub struct SummaryFetcher {
    // For reading from hashes
    db: WholeRepoSummary,
    // For computing from blobs
    repo: Arc<Repository>,
}

impl SummaryFetcher {
    pub async fn new(config: XetConfig) -> Result<Self, DiffError> {
        Ok(Self {
            db: Self::load_db(&config).await?,
            repo: Self::load_repo(config)?,
        })
    }

    async fn load_db(config: &XetConfig) -> Result<WholeRepoSummary, DiffError> {
        WholeRepoSummary::load_or_recreate_from_git(
            config,
            &config.summarydb,
            GIT_NOTES_SUMMARIES_REF_NAME,
        )
        .await
        .log_error("Error loading git notes")
        .map_err(|_| NoSummaries)
    }

    fn load_repo(config: XetConfig) -> Result<Arc<Repository>, DiffError> {
        Ok(GitXetRepo::open(config)
            .log_error("Error opening git repo")
            .map_err(|_| NotInRepoDir)?
            .repo)
    }

    /// Gets the summary for the given hash or blob_id. This will prioritize getting the summary
    /// from the hash and if one cannot be found, then the summary will be computed from the
    /// contents of the indicated blob.
    ///
    /// This returns a [RefOrT] instead of a [std::Cow] since it is valid to have no summary be
    /// retrieved (in which case, [RefOrT::get()] will return None). Unfortunately, an
    /// Option<Cow> doesn't work without propagating the Cow throughout any
    /// downstream calls (instead of just using the reference).
    pub fn get_summary(
        &self,
        file_path: &str,
        hash: Option<&String>,
        blob_id: Option<&String>,
    ) -> Result<RefOrT<FileSummary>, DiffError> {
        if let Some(summary) = self.hash_to_summary(hash) {
            return Ok(summary);
        }
        self.blob_to_summary(file_path, blob_id)
    }

    fn hash_to_summary(&self, hash: Option<&String>) -> Option<RefOrT<FileSummary>> {
        hash.and_then(|hash| self.db.get(hash)).map(RefOrT::from)
    }

    fn blob_to_summary(
        &self,
        file_path: &str,
        blob_id: Option<&String>,
    ) -> Result<RefOrT<FileSummary>, DiffError> {
        blob_id
            .map(|blob_id| {
                self.summary_from_blob(file_path, blob_id)
                    .log_error(format!("Error getting summary for blob_id: {blob_id}"))
            })
            .unwrap_or(Ok(RefOrT::None))
    }

    fn summary_from_blob(
        &self,
        file_path: &str,
        blob_id: &str,
    ) -> Result<RefOrT<FileSummary>, DiffError> {
        let result = self.get_blob(blob_id);
        let blob = match result {
            Ok(b) => b,
            Err(e) => {
                return match e {
                    NoSummaries => Ok(RefOrT::None),
                    _ => Err(e),
                }
            }
        };
        check_can_summarize(&blob)?;

        // file is either a pass-through or a pointer file.
        let content = blob.content();
        let summary = if let Some(pointer_file) = is_valid_pointer_file(content) {
            self.hash_to_summary(Some(pointer_file.hash_string()))
                .unwrap_or_default()
        } else {
            // file is a pass-through, calculate the summary:
            // use libmagic to get the filetype:
            let libmagic_summary = summarize_libmagic(Path::new(file_path))
                .map_err(|e| FailedSummaryCalculation(anyhow!(e)))?;
            let summary_type = get_type_from_libmagic(&libmagic_summary);
            let mut summary = FileSummary::default();
            summary.libmagic = Some(libmagic_summary);
            // then use the summary_type to build the summary
<<<<<<< HEAD
            match summary_type {
                SummaryType::Csv => {
                    summary.csv = summarize_csv_from_reader(&mut &content[..])
                        .map_err(|e| FailedSummaryCalculation(anyhow!(e)))?;
                }
                SummaryType::Twb => {
                    summary.twb = summarize_twb_from_reader(&mut &content[..])
                        .map_err(FailedSummaryCalculation)?;
                }
                SummaryType::Libmagic => {}
=======
            if summary_type == SummaryType::Csv {
                let ext = Path::new(file_path).extension();
                let delim = if ext == Some(OsStr::new("tsv")) {
                    b'\t'
                } else {
                    b','
                };
                summary.csv = summarize_csv_from_reader(&mut &content[..], delim)
                    .map_err(|e| FailedSummaryCalculation(anyhow!(e)))?
>>>>>>> 5f8295ca
            }
            summary.into()
        };
        Ok(summary)
    }

    fn get_blob(&self, blob_id: &str) -> Result<git2::Blob<'_>, DiffError> {
        let oid = git2::Oid::from_str(blob_id).map_err(|e| FailedSummaryCalculation(anyhow!(e)))?;
        self.repo
            .find_blob(oid)
            .or_else(|e| match e.code() {
                ErrorCode::NotFound => {
                    let full_oid = self.repo.odb()?.exists_prefix(oid, blob_id.len())?;
                    self.repo.find_blob(full_oid)
                }
                _ => Err(e),
            })
            .map_err(|e| match e.code() {
                ErrorCode::NotFound => NoSummaries,
                _ => FailedSummaryCalculation(anyhow!(e)),
            })
    }
}

/// We reject summarizing any blobs larger than the SMALL_FILE_THRESHOLD as those should have
/// been cleaned into a pointer file and had their summaries computed and stored in the summary db.
fn check_can_summarize(blob: &git2::Blob) -> Result<(), DiffError> {
    let blob_size = blob.size();
    if blob_size > SMALL_FILE_THRESHOLD {
        Err(FailedSummaryCalculation(anyhow!(
            "file too large to summarize on-demand: {} bytes",
            blob_size
        )))
    } else {
        Ok(())
    }
}

fn is_valid_pointer_file(content: &[u8]) -> Option<PointerFile> {
    if content.len() <= POINTER_FILE_LIMIT {
        if let Ok(content_str) = std::str::from_utf8(content) {
            let pointer_file = PointerFile::init_from_string(content_str, "");
            if pointer_file.is_valid() {
                return Some(pointer_file);
            }
        }
    }
    None
}

fn get_type_from_libmagic(summary: &LibmagicSummary) -> SummaryType {
    let mime = &summary.file_type_mime;
    let mime_parts: Vec<&str> = mime.split(';').collect();
    match mime_parts[0] {
        "text/csv" => SummaryType::Csv,
<<<<<<< HEAD
        "application/twb" => SummaryType::Twb,
=======
        "text/tab-separated-values" => SummaryType::Csv,
>>>>>>> 5f8295ca
        _ => SummaryType::Libmagic,
    }
}<|MERGE_RESOLUTION|>--- conflicted
+++ resolved
@@ -122,10 +122,10 @@
             let mut summary = FileSummary::default();
             summary.libmagic = Some(libmagic_summary);
             // then use the summary_type to build the summary
-<<<<<<< HEAD
             match summary_type {
                 SummaryType::Csv => {
-                    summary.csv = summarize_csv_from_reader(&mut &content[..])
+                    let delim = csv_delimiter_from_path(file_path);
+                    summary.csv = summarize_csv_from_reader(&mut &content[..], delim)
                         .map_err(|e| FailedSummaryCalculation(anyhow!(e)))?;
                 }
                 SummaryType::Twb => {
@@ -133,17 +133,6 @@
                         .map_err(FailedSummaryCalculation)?;
                 }
                 SummaryType::Libmagic => {}
-=======
-            if summary_type == SummaryType::Csv {
-                let ext = Path::new(file_path).extension();
-                let delim = if ext == Some(OsStr::new("tsv")) {
-                    b'\t'
-                } else {
-                    b','
-                };
-                summary.csv = summarize_csv_from_reader(&mut &content[..], delim)
-                    .map_err(|e| FailedSummaryCalculation(anyhow!(e)))?
->>>>>>> 5f8295ca
             }
             summary.into()
         };
@@ -199,11 +188,18 @@
     let mime_parts: Vec<&str> = mime.split(';').collect();
     match mime_parts[0] {
         "text/csv" => SummaryType::Csv,
-<<<<<<< HEAD
         "application/twb" => SummaryType::Twb,
-=======
         "text/tab-separated-values" => SummaryType::Csv,
->>>>>>> 5f8295ca
         _ => SummaryType::Libmagic,
     }
+}
+
+fn csv_delimiter_from_path(file_path: &str) -> u8 {
+    let ext = Path::new(file_path).extension();
+    let delim = if ext == Some(OsStr::new("tsv")) {
+        b'\t'
+    } else {
+        b','
+    };
+    delim
 }