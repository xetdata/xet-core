--- conflicted
+++ resolved
@@ -317,13 +317,10 @@
     Ok(())
 }
 
-<<<<<<< HEAD
-=======
 /// Tests the compatibility of differently serialized versions of the [WholeRepoSummary]
 /// This expects different versions of the codebase and the older files.
 /// Files can be generated from different versions (v0 <=0.13.3) or found in:
 /// https://www.notion.so/xethub/Summary-Versioning-Compatibility-21f173305a9c44dea05c33ed5b176546?pvs=4#4c2f4928aa634c249113c6727422f8bf
->>>>>>> cc7d663c
 #[cfg(test)]
 mod test_serde {
     use std::borrow::Cow;
