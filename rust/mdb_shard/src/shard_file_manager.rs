use crate::error::Result;
use crate::shard_file_reconstructor::FileReconstructor;
use crate::shard_handle::MDBShardFile;
use crate::utils::{shard_file_name, temp_shard_file_name};
use anyhow::Context;
use async_trait::async_trait;
use merklehash::MerkleHash;
use std::collections::HashMap;
use std::io::BufReader;
use std::path::{Path, PathBuf};
use std::sync::atomic::{AtomicUsize, Ordering};
use std::sync::Arc;
use tokio::sync::RwLock;
use tracing::{debug, error};

use crate::shard_file::MDB_SHARD_MIN_TARGET_SIZE;
use crate::{cas_structs::*, file_structs::*, shard_in_memory::MDBInMemoryShard};

/// A wrapper struct for the in-memory shard to make sure that it gets flushed on teardown.
#[derive(Debug)]
struct MDBShardFlushGuard {
    shard: MDBInMemoryShard,
    session_directory: PathBuf,
}

impl Drop for MDBShardFlushGuard {
    fn drop(&mut self) {
        if self.shard.is_empty() {
            return;
        }
        // Flush everything to a shard.
        let temp_file_name = self.session_directory.join(temp_shard_file_name());

        match self.shard.write_to_shard_file(&temp_file_name) {
            Err(e) => {
                error!("Error flushing reconstruction data on shutdown: {e:?}");
            }
            Ok(shard_hash) => {
                let full_file_name = self.session_directory.join(shard_file_name(&shard_hash));
                if let Err(e) = std::fs::rename(&temp_file_name, full_file_name) {
                    error!("Error flushing reconstruction data on shutdown (rename): {e:?}");
                }
            }
        };
    }
}

#[derive(Debug)]
pub struct ShardFileManager {
<<<<<<< HEAD
    shard_file_lookup: Arc<RwLock<HashMap<MerkleHash, (MDBShardFile, Option<AtomicUsize>)>>>,
=======
    shard_file_lookup: Arc<RwLock<HashMap<MerkleHash, MDBShardFile>>>,
>>>>>>> 07263db3
    current_state: Arc<RwLock<MDBShardFlushGuard>>,
    write_directory: PathBuf,
    target_shard_min_size: u64,
}

/// Shard file manager to manage all the shards.  It is fully thread-safe and async enabled.
///
/// Usage:
///
/// // Session directory is where it stores shard and shard state.
/// let mut mng = ShardFileManager::new("<session_directory>")
///
/// // Add other known shards with register_shards.
/// mng.register_shards(&[other shard, directories, etc.])?;
///
/// // Run queries, add data, etc. with get_file_reconstruction_info, chunk_hash_dedup_query,
/// add_cas_block, add_file_reconstruction_info.
///
/// // Finalize by calling process_session_directory
/// let new_shards = mdb.process_session_directory()?;
///
/// // new_shards is the list of new shards for this session.
///
impl ShardFileManager {
    /// Construct a new shard file manager that uses session_directory as the temporary dumping  
    pub async fn new(session_directory: &Path) -> Result<Self> {
        let s = Self {
            shard_file_lookup: Arc::new(RwLock::new(HashMap::new())),
            current_state: Arc::new(RwLock::new(MDBShardFlushGuard {
                shard: MDBInMemoryShard::default(),
                session_directory: std::fs::canonicalize(session_directory)?,
            })),
            write_directory: session_directory.to_path_buf(),
            target_shard_min_size: MDB_SHARD_MIN_TARGET_SIZE,
        };

        s.register_shards_by_path(&[&s.write_directory], false)
            .await?;

        Ok(s)
    }

    /// Sets the target value of a shard file size.  By default, it is given by MDB_SHARD_MIN_TARGET_SIZE
    pub fn set_target_shard_min_size(&mut self, s: u64) {
        self.target_shard_min_size = s;
    }

    /// Registers all the files in a directory with filenames matching the names
    /// of an MerkleDB shard.
    pub async fn register_shards_by_path(
        &self,
        paths: &[&Path],
        shards_are_permanent: bool,
    ) -> Result<()> {
        let mut new_shards = Vec::new();
        for p in paths {
            new_shards.append(&mut MDBShardFile::load_all(p)?);
        }

        self.register_shards(new_shards, shards_are_permanent).await
    }

<<<<<<< HEAD
    pub async fn register_shards(
        &self,
        new_shards: Vec<MDBShardFile>,
        shards_are_permanent: bool,
    ) -> Result<()> {
        let mut current_lookup = self.shard_file_lookup.write().await;

        for s in new_shards {
            current_lookup.entry(s.shard_hash).or_insert_with(|| {
                (
                    s,
                    if shards_are_permanent {
                        Some(AtomicUsize::new(0))
                    } else {
                        None
                    },
                )
            });
=======
    pub async fn register_shards(&self, new_shards: Vec<MDBShardFile>) -> Result<()> {
        let mut current_lookup = self.shard_file_lookup.write().await;

        for s in new_shards {
            current_lookup.entry(s.shard_hash).or_insert(s);
>>>>>>> 07263db3
        }

        Ok(())
    }

    pub async fn shard_is_registered(&self, shard_hash: &MerkleHash) -> bool {
        self.shard_file_lookup.read().await.contains_key(shard_hash)
<<<<<<< HEAD
=======
    }

    async fn query_all_shards<Ret, F>(&self, func: &mut F) -> Result<Option<(Ret, MerkleHash)>>
    where
        Ret: Send + Sync,
        F: FnMut(&MDBShardInfo, &mut BufReader<std::fs::File>, &str) -> Result<Option<Ret>>,
    {
        // Need to hold the read lock until all the shards have been fully queried.
        let current_shards = self.shard_file_lookup.read().await;

        // TODO: make this parallel.  Doing so, at least with the futures::stream library,
        // causes really weird Send / Sync errors.  BLEH.
        for si in current_shards.values() {
            let f = std::fs::File::open(&si.path).unwrap();
            let mut reader = BufReader::with_capacity(2048, f);

            if let Some(fi) = func(&si.shard, &mut reader, si.path.to_str().unwrap())? {
                return Ok(Some((fi, si.shard_hash)));
            }
        }

        Ok(None)
>>>>>>> 07263db3
    }
}

#[allow(unused_parens)]
fn load_shard_file<'a>(
    sf: (&'a (MDBShardFile, Option<AtomicUsize>)),
) -> (
    &'a MDBShardFile,
    &'a Option<AtomicUsize>,
    BufReader<std::fs::File>,
) {
    let f = std::fs::File::open(&sf.0.path)
        .with_context(|| format!("Opening file {:?}", sf.0.path))
        .unwrap();
    let reader = BufReader::with_capacity(2048, f);
    (&sf.0, &sf.1, reader)
}

#[async_trait]
impl FileReconstructor for ShardFileManager {
    // Given a file pointer, returns the information needed to reconstruct the file.
    // The information is stored in the destination vector dest_results.  The function
    // returns true if the file hash was found, and false otherwise.
    async fn get_file_reconstruction_info(
        &self,
        file_hash: &MerkleHash,
    ) -> Result<Option<(MDBFileInfo, Option<MerkleHash>)>> {
        if *file_hash == MerkleHash::default() {
            return Ok(Some((
                MDBFileInfo {
                    metadata: FileDataSequenceHeader::new(MerkleHash::default(), 0),
                    segments: Vec::default(),
                },
                None,
            )));
        }

        // First attempt the in-memory version of this.
        {
            let lg = self.current_state.read().await;
            let file_info = lg.shard.get_file_reconstruction_info(file_hash);
            if let Some(fi) = file_info {
                return Ok(Some((fi, None)));
            }
        }
<<<<<<< HEAD

        let current_shards = self.shard_file_lookup.read().await;

        // Need to hold the read lock until all the shards have been fully queried.
        for (sfi, dedup_counter_opt, mut reader) in current_shards.values().map(load_shard_file) {
            if let Some(fi) = sfi
                .shard
                .get_file_reconstruction_info(&mut reader, file_hash)?
            {
                if dedup_counter_opt.is_some() {
                    // This means it's a reference shard already in CAS
                    return Ok(Some((fi, Some(sfi.shard_hash))));
                } else {
                    // not a reference hash, shard hash likely to change.
                    return Ok(Some((fi, None)));
                }
            }
        }

        Ok(None)
=======
        let res = self
            .query_all_shards(&mut |si, f, file_name| {
                debug!("Querying for hash {file_hash:?} in {file_name:?}.");
                si.get_file_reconstruction_info(f, file_hash)
            })
            .await?;

        if let Some((fi, file_hash)) = res {
            Ok(Some((fi, Some(file_hash))))
        } else {
            Ok(None)
        }
>>>>>>> 07263db3
    }
}

impl ShardFileManager {
    // Performs a query of chunk hashes against known chunk hashes, matching
    // as many of the values in query_hashes as possible.  It returns the number
    // of entries matched from the input hashes, the CAS block hash of the match,
    // and the range matched from that block.
    pub async fn chunk_hash_dedup_query(
        &self,
        query_hashes: &[MerkleHash],
    ) -> Result<Option<(usize, FileDataSequenceEntry)>> {
        // First attempt the in-memory version of this.
        {
            let lg = self.current_state.read().await;
            let ret = lg.shard.chunk_hash_dedup_query(query_hashes);
            if ret.is_some() {
                return Ok(ret);
            }
        }

<<<<<<< HEAD
        let current_shards = self.shard_file_lookup.read().await;

        for (sfi, dedup_counter_opt, mut reader) in current_shards.values().map(load_shard_file) {
            debug!(
                "Querying for hash {:?} in {:?}.",
                &query_hashes[0], &sfi.path
            );

            if let Some((count, fdse)) = sfi
                .shard
                .chunk_hash_dedup_query(&mut reader, query_hashes)?
            {
                if let Some(dedup_counter) = dedup_counter_opt {
                    dedup_counter.fetch_add(count, Ordering::Relaxed);
                }
                return Ok(Some((count, fdse)));
            }
        }

        Ok(None)
=======
        if let Some((si, _)) = self
            .query_all_shards(&mut |si, f, file_name| {
                debug!("Querying for hash {:?} in {file_name:?}.", &query_hashes[0]);
                si.chunk_hash_dedup_query(f, query_hashes)
            })
            .await?
        {
            Ok(Some(si))
        } else {
            Ok(None)
        }
>>>>>>> 07263db3
    }

    /// Add CAS info to the in-memory state.
    pub async fn add_cas_block(&self, cas_block_contents: MDBCASInfo) -> Result<()> {
        let mut lg = self.current_state.write().await;

        if lg.shard.shard_file_size() + cas_block_contents.num_bytes() >= self.target_shard_min_size
        {
            self.flush_internal(&mut lg).await?;
        }

        lg.shard.add_cas_block(cas_block_contents)?;

        Ok(())
    }

    /// Add file reconstruction info to the in-memory state.
    pub async fn add_file_reconstruction_info(&self, file_info: MDBFileInfo) -> Result<()> {
        let mut lg = self.current_state.write().await;

        if lg.shard.shard_file_size() + file_info.num_bytes() >= self.target_shard_min_size {
            self.flush_internal(&mut lg).await?;
        }

        lg.shard.add_file_reconstruction_info(file_info)?;

        Ok(())
    }

    /// Flush the current state of the in-memory lookups to a shard in the session directory,
    /// returning the hash of the shard and the file written, or None if no file was written.
    pub async fn flush(&self) -> Result<Option<(MerkleHash, PathBuf)>> {
        let current_state = self.current_state.clone();

        let mut lg = current_state.write().await;

        self.flush_internal(&mut lg).await
    }

    async fn flush_internal<'a>(
        &'a self,
        mem_shard: &mut tokio::sync::RwLockWriteGuard<'a, MDBShardFlushGuard>,
    ) -> Result<Option<(MerkleHash, PathBuf)>> {
        if mem_shard.shard.is_empty() {
            return Ok(None);
        }

        // First, create a temporary shard structure in that directory.
        let temp_file_name = self.write_directory.join(temp_shard_file_name());

        let shard_hash = mem_shard.shard.write_to_shard_file(&temp_file_name)?;

        let full_file_name = self.write_directory.join(shard_file_name(&shard_hash));

        std::fs::rename(&temp_file_name, &full_file_name)?;

        // Now register the new shard and flush things.
        self.register_shards_by_path(&[&full_file_name], false)
            .await?;

        mem_shard.shard = MDBInMemoryShard::default();

        Ok(Some((shard_hash, full_file_name)))
    }

    /// Calculate the total materialized bytes (before deduplication) tracked by the manager,
    /// including in-memory state and on-disk shards.
    pub async fn calculate_total_materialized_bytes(&self) -> Result<u64> {
        let mut bytes = 0;
        {
            let lg = self.current_state.read().await;
            bytes += lg.shard.materialized_bytes();
        }

        let current_shards = self.shard_file_lookup.read().await;

        for (sfi, _) in current_shards.values() {
            bytes += sfi.shard.materialized_bytes();
        }

        Ok(bytes)
    }

    /// Calculate the total stored bytes tracked (after deduplication) tracked by the manager,
    /// including in-memory state and on-disk shards.
    pub async fn calculate_total_stored_bytes(&self) -> Result<u64> {
        let mut bytes = 0;
        {
            let lg = self.current_state.read().await;
            bytes += lg.shard.stored_bytes();
        }

        let current_shards = self.shard_file_lookup.read().await;

        for (sfi, _) in current_shards.values() {
            bytes += sfi.shard.materialized_bytes();
        }

        Ok(bytes)
    }
}

#[cfg(test)]
mod tests {

    use std::io::Read;

    use crate::{
        cas_structs::{CASChunkSequenceEntry, CASChunkSequenceHeader},
        file_structs::FileDataSequenceHeader,
        merging::consolidate_shards_in_directory,
        shard_file::test_routines::{rng_hash, simple_hash},
        utils::parse_shard_filename,
    };

    use super::*;
    use crate::error::Result;
    use merklehash::compute_data_hash;
    use more_asserts::assert_lt;
    use rand::prelude::*;
    use tempdir::TempDir;

    #[allow(clippy::type_complexity)]
    pub async fn fill_with_specific_shard(
        shard: &mut ShardFileManager,
        in_mem_shard: &mut MDBInMemoryShard,
        cas_nodes: &[(u64, &[(u64, u32)])],
        file_nodes: &[(u64, &[(u64, (u32, u32))])],
    ) -> Result<()> {
        for (hash, chunks) in cas_nodes {
            let mut cas_block = Vec::<_>::new();
            let mut pos = 0;

            for (h, s) in chunks.iter() {
                cas_block.push(CASChunkSequenceEntry::new(simple_hash(*h), *s, pos));
                pos += *s;
            }
            let cas_info = MDBCASInfo {
                metadata: CASChunkSequenceHeader::new(simple_hash(*hash), chunks.len(), pos),
                chunks: cas_block,
            };

            shard.add_cas_block(cas_info.clone()).await?;

            in_mem_shard.add_cas_block(cas_info)?;
        }

        for (file_hash, segments) in file_nodes {
            let file_contents: Vec<_> = segments
                .iter()
                .map(|(h, (lb, ub))| {
                    FileDataSequenceEntry::new(simple_hash(*h), *ub - *lb, *lb, *ub)
                })
                .collect();
            let file_info = MDBFileInfo {
                metadata: FileDataSequenceHeader::new(simple_hash(*file_hash), segments.len()),
                segments: file_contents,
            };

            shard
                .add_file_reconstruction_info(file_info.clone())
                .await?;

            in_mem_shard.add_file_reconstruction_info(file_info)?;
        }

        Ok(())
    }

    async fn fill_with_random_shard(
        shard: &mut ShardFileManager,
        in_mem_shard: &mut MDBInMemoryShard,
        seed: u64,
        cas_block_sizes: &[usize],
        file_chunk_range_sizes: &[usize],
    ) -> Result<()> {
        // generate the cas content stuff.
        let mut rng = StdRng::seed_from_u64(seed);

        for cas_block_size in cas_block_sizes {
            let mut chunks = Vec::<_>::new();
            let mut pos = 0u32;

            for _ in 0..*cas_block_size {
                chunks.push(CASChunkSequenceEntry::new(
                    rng_hash(rng.gen()),
                    rng.gen_range(10000..20000),
                    pos,
                ));
                pos += rng.gen_range(10000..20000);
            }
            let metadata = CASChunkSequenceHeader::new(rng_hash(rng.gen()), *cas_block_size, pos);
            let mdb_cas_info = MDBCASInfo { metadata, chunks };

            shard.add_cas_block(mdb_cas_info.clone()).await?;
            in_mem_shard.add_cas_block(mdb_cas_info)?;
        }

        for file_block_size in file_chunk_range_sizes {
            let file_hash = rng_hash(rng.gen());

            let segments: Vec<_> = (0..*file_block_size)
                .map(|_| {
                    let lb = rng.gen_range(0..10000);
                    let ub = lb + rng.gen_range(0..10000);
                    FileDataSequenceEntry::new(rng_hash(rng.gen()), ub - lb, lb, ub)
                })
                .collect();

            let metadata = FileDataSequenceHeader::new(file_hash, *file_block_size);

            let file_info = MDBFileInfo { metadata, segments };

            shard
                .add_file_reconstruction_info(file_info.clone())
                .await?;

            in_mem_shard.add_file_reconstruction_info(file_info)?;
        }
        Ok(())
    }

    pub async fn verify_mdb_shards_match(
        mdb: &ShardFileManager,
        mem_shard: &MDBInMemoryShard,
    ) -> Result<()> {
        // Now, test that the results on queries from the
        for (k, cas_block) in mem_shard.cas_content.iter() {
            // Go through and test queries on both the in-memory shard and the
            // serialized shard, making sure that they match completely.

            for i in 0..cas_block.chunks.len() {
                // Test the dedup query over a few hashes in which all the
                // hashes queried are part of the cas_block.
                let query_hashes_1: Vec<MerkleHash> = cas_block.chunks
                    [i..(i + 3).min(cas_block.chunks.len())]
                    .iter()
                    .map(|c| c.chunk_hash)
                    .collect();
                let n_items_to_read = query_hashes_1.len();

                // Also test the dedup query over a few hashes in which some of the
                // hashes are part of the query, and the last is not.
                let mut query_hashes_2 = query_hashes_1.clone();
                query_hashes_2.push(rng_hash(1000000 + i as u64));

                let lb = cas_block.chunks[i].chunk_byte_range_start;
                let ub = if i + 3 >= cas_block.chunks.len() {
                    cas_block.metadata.num_bytes_in_cas
                } else {
                    cas_block.chunks[i + 3].chunk_byte_range_start
                };

                for query_hashes in [&query_hashes_1, &query_hashes_2] {
                    let result_m = mem_shard.chunk_hash_dedup_query(query_hashes).unwrap();

                    let result_f = mdb.chunk_hash_dedup_query(query_hashes).await?.unwrap();

                    // Returns a tuple of (num chunks matched, FileDataSequenceEntry)
                    assert_eq!(result_m.0, n_items_to_read);
                    assert_eq!(result_f.0, n_items_to_read);

                    // Make sure it gives the correct CAS block hash as the second part of the
                    assert_eq!(result_m.1.cas_hash, *k);
                    assert_eq!(result_f.1.cas_hash, *k);

                    // Make sure the bounds are correct
                    assert_eq!(
                        (
                            result_m.1.chunk_byte_range_start,
                            result_m.1.chunk_byte_range_end
                        ),
                        (lb, ub)
                    );
                    assert_eq!(
                        (
                            result_f.1.chunk_byte_range_start,
                            result_f.1.chunk_byte_range_end
                        ),
                        (lb, ub)
                    );

                    // Make sure everything else equal.
                    assert_eq!(result_m, result_f);
                }
            }
        }

        // Test get file reconstruction info.
        // Against some valid hashes,
        let mut query_hashes: Vec<MerkleHash> =
            mem_shard.file_content.iter().map(|file| *file.0).collect();
        // and a few (very likely) invalid somes.
        for i in 0..3 {
            query_hashes.push(rng_hash(1000000 + i as u64));
        }

        for k in query_hashes.iter() {
            let result_m = mem_shard.get_file_reconstruction_info(k);
            let result_f = mdb.get_file_reconstruction_info(k).await?;

            // Make sure two queries return same results.
            assert_eq!(result_m.is_some(), result_f.is_some());

            // Make sure retriving the expected file.
            if result_m.is_some() {
                assert_eq!(result_m.unwrap().metadata.file_hash, *k);
                assert_eq!(result_f.unwrap().0.metadata.file_hash, *k);
            }
        }

        // Make sure manager correctly tracking repo size.
        assert_eq!(
            mdb.calculate_total_materialized_bytes().await?,
            mem_shard.materialized_bytes()
        );
        assert_eq!(
            mdb.calculate_total_stored_bytes().await?,
            mem_shard.stored_bytes()
        );

        Ok(())
    }
    #[tokio::test]
    async fn test_basic_retrieval() -> Result<()> {
        let tmp_dir = TempDir::new("gitxet_shard_test_1")?;
        let mut mdb_in_mem = MDBInMemoryShard::default();

        {
            let mut mdb = ShardFileManager::new(tmp_dir.path()).await?;

            fill_with_specific_shard(
                &mut mdb,
                &mut mdb_in_mem,
                &[(0, &[(11, 5)])],
                &[(100, &[(200, (0, 5))])],
            )
            .await?;

            verify_mdb_shards_match(&mdb, &mdb_in_mem).await?;

            let (h_ref, out_file) = mdb.flush().await?.unwrap();

            // Make sure it still stays
            verify_mdb_shards_match(&mdb, &mdb_in_mem).await?;

            // Verify that the hash is correct
            let h1 = parse_shard_filename(out_file.to_str().unwrap());
            assert_eq!(h1, Some(h_ref));

            let mut file_reader = std::fs::File::open(out_file)?;

            // Verify we got the hashes correct.
            let mut data = Vec::new();
            file_reader.read_to_end(&mut data)?;

            let h2 = compute_data_hash(&data[..]);
            assert_eq!(h2, h_ref);
        }
        {
            // Now, make sure that this happens if this directory is opened up
            let mut mdb2 = ShardFileManager::new(tmp_dir.path()).await?;

            // Make sure it's all in there this round.
            verify_mdb_shards_match(&mdb2, &mdb_in_mem).await?;

            // Now add some more, based on this directory
            fill_with_random_shard(
                &mut mdb2,
                &mut mdb_in_mem,
                0,
                &[1, 5, 10, 8],
                &[4, 3, 5, 9, 4, 6],
            )
            .await?;

            verify_mdb_shards_match(&mdb2, &mdb_in_mem).await?;

            // Now, merge shards in the background.
            let merged_shards =
                consolidate_shards_in_directory(tmp_dir.path(), MDB_SHARD_MIN_TARGET_SIZE)?;

            assert_eq!(merged_shards.len(), 1);
            for si in merged_shards {
                assert!(si.path.exists());
                assert!(si.path.to_str().unwrap().contains(&si.shard_hash.hex()))
            }

            verify_mdb_shards_match(&mdb2, &mdb_in_mem).await?;
        }

        Ok(())
    }

    #[tokio::test]
    async fn test_larger_simulated() -> Result<()> {
        let tmp_dir = TempDir::new("gitxet_shard_test_2")?;
        let mut mdb_in_mem = MDBInMemoryShard::default();
        let mut mdb = ShardFileManager::new(tmp_dir.path()).await?;

        for i in 0..10 {
            fill_with_random_shard(
                &mut mdb,
                &mut mdb_in_mem,
                i,
                &[1, 5, 10, 8],
                &[4, 3, 5, 9, 4, 6],
            )
            .await?;

            verify_mdb_shards_match(&mdb, &mdb_in_mem).await?;

            let (h_ref, out_file) = mdb.flush().await?.unwrap();

            // Make sure it still stays
            verify_mdb_shards_match(&mdb, &mdb_in_mem).await?;

            // Verify that the hash is correct
            let h1 = parse_shard_filename(out_file.to_str().unwrap());
            assert_eq!(h1, Some(h_ref));

            let mut file_reader = std::fs::File::open(out_file)?;

            // Verify we got the hashes correct.
            let mut data = Vec::new();
            file_reader.read_to_end(&mut data)?;

            let h2 = compute_data_hash(&data[..]);
            assert_eq!(h2, h_ref);

            mdb.flush().await?;

            // Now, make sure that this happens if this directory is opened up
            let mdb2 = ShardFileManager::new(tmp_dir.path()).await?;

            // Make sure it's all in there this round.
            verify_mdb_shards_match(&mdb2, &mdb_in_mem).await?;
        }
        Ok(())
    }

    #[tokio::test]
    async fn test_process_session_management() -> Result<()> {
        let tmp_dir = TempDir::new("gitxet_shard_test_3").unwrap();
        let mut mdb_in_mem = MDBInMemoryShard::default();

        for sesh in 0..3 {
            for i in 0..10 {
                {
                    let mut mdb = ShardFileManager::new(tmp_dir.path()).await.unwrap();
                    fill_with_random_shard(
                        &mut mdb,
                        &mut mdb_in_mem,
                        100 * sesh + i,
                        &[1, 5, 10, 8],
                        &[4, 3, 5, 9, 4, 6],
                    )
                    .await
                    .unwrap();

                    verify_mdb_shards_match(&mdb, &mdb_in_mem).await.unwrap();

                    let (h_ref, out_file) = mdb.flush().await.unwrap().unwrap();

                    // Make sure it still stays together
                    verify_mdb_shards_match(&mdb, &mdb_in_mem).await.unwrap();

                    // Verify that the hash is correct
                    let h1 = parse_shard_filename(out_file.to_str().unwrap());
                    assert_eq!(h1, Some(h_ref));

                    let mut file_reader = std::fs::File::open(out_file).unwrap();

                    // Verify we got the hashes correct.
                    let mut data = Vec::new();
                    file_reader.read_to_end(&mut data).unwrap();

                    let h2 = compute_data_hash(&data[..]);
                    assert_eq!(h2, h_ref);

                    mdb.flush().await.unwrap();

                    verify_mdb_shards_match(&mdb, &mdb_in_mem).await.unwrap();
                }
            }

            {
                let merged_shards =
                    consolidate_shards_in_directory(tmp_dir.path(), MDB_SHARD_MIN_TARGET_SIZE)
                        .unwrap();

                assert_eq!(merged_shards.len(), 1);

                for si in merged_shards {
                    assert!(si.path.exists());
                    assert!(si.path.to_str().unwrap().contains(&si.shard_hash.hex()))
                }
            }

            {
                // Now, make sure that this happens if this directory is opened up
                let mdb2 = ShardFileManager::new(tmp_dir.path()).await.unwrap();

                verify_mdb_shards_match(&mdb2, &mdb_in_mem).await.unwrap();
            }
        }
        Ok(())
    }

    #[tokio::test]
    async fn test_size_threshholds() -> Result<()> {
        let tmp_dir = TempDir::new("gitxet_shard_test_4")?;
        let mut mdb_in_mem = MDBInMemoryShard::default();

        const T: u64 = 4096;

        for i in 0..5 {
            let mut mdb = ShardFileManager::new(tmp_dir.path()).await?;
            mdb.set_target_shard_min_size(T); // Set the targe shard size really low
            fill_with_random_shard(&mut mdb, &mut mdb_in_mem, i, &vec![5; 25], &vec![5; 25])
                .await?;

            verify_mdb_shards_match(&mdb, &mdb_in_mem).await?;

            let (h_ref, out_file) = mdb.flush().await?.unwrap();

            // Make sure it still stays together
            verify_mdb_shards_match(&mdb, &mdb_in_mem).await?;

            // Verify that the hash is correct
            let h1 = parse_shard_filename(out_file.to_str().unwrap());
            assert_eq!(h1, Some(h_ref));

            let mut file_reader = std::fs::File::open(out_file)?;

            // Verify we got the hashes correct.
            let mut data = Vec::new();
            file_reader.read_to_end(&mut data)?;

            let h2 = compute_data_hash(&data[..]);
            assert_eq!(h2, h_ref);

            mdb.flush().await?;
        }

        // Now, do a new shard that has less
        let mut last_num_files = None;
        let mut target_size = T;
        loop {
            // Now, make sure that this happens if this directory is opened up
            let mut mdb2 = ShardFileManager::new(tmp_dir.path()).await?;
            mdb2.set_target_shard_min_size(target_size);

            // Make sure it's all in there this round.
            verify_mdb_shards_match(&mdb2, &mdb_in_mem).await?;

            let merged_shards = consolidate_shards_in_directory(tmp_dir.path(), target_size)?;

            for si in merged_shards.iter() {
                assert!(si.path.exists());
                assert!(si.path.to_str().unwrap().contains(&si.shard_hash.hex()))
            }

            let n_merged_shards = merged_shards.len();

            if n_merged_shards == 1 {
                break;
            }

            if let Some(n) = last_num_files {
                assert_lt!(n_merged_shards, n);
            }

            last_num_files = Some(n_merged_shards);

            // So the shards will all be consolidated in the next round.
            target_size *= 2;
        }
        Ok(())
    }

    #[tokio::test]
    async fn test_teardown() -> Result<()> {
        let tmp_dir = TempDir::new("gitxet_shard_test_1")?;
        let mut mdb_in_mem = MDBInMemoryShard::default();

        {
            let mut mdb = ShardFileManager::new(tmp_dir.path()).await?;

            fill_with_specific_shard(
                &mut mdb,
                &mut mdb_in_mem,
                &[(0, &[(11, 5)])],
                &[(100, &[(200, (0, 5))])],
            )
            .await?;

            verify_mdb_shards_match(&mdb, &mdb_in_mem).await?;
            // Note, no flush
        }

        {
            // Now, make sure that this happens if this directory is opened up
            let mdb2 = ShardFileManager::new(tmp_dir.path()).await?;

            // Make sure it's all in there this round.
            verify_mdb_shards_match(&mdb2, &mdb_in_mem).await?;
        }

        Ok(())
    }
}<|MERGE_RESOLUTION|>--- conflicted
+++ resolved
@@ -47,11 +47,7 @@
 
 #[derive(Debug)]
 pub struct ShardFileManager {
-<<<<<<< HEAD
     shard_file_lookup: Arc<RwLock<HashMap<MerkleHash, (MDBShardFile, Option<AtomicUsize>)>>>,
-=======
-    shard_file_lookup: Arc<RwLock<HashMap<MerkleHash, MDBShardFile>>>,
->>>>>>> 07263db3
     current_state: Arc<RwLock<MDBShardFlushGuard>>,
     write_directory: PathBuf,
     target_shard_min_size: u64,
@@ -114,7 +110,6 @@
         self.register_shards(new_shards, shards_are_permanent).await
     }
 
-<<<<<<< HEAD
     pub async fn register_shards(
         &self,
         new_shards: Vec<MDBShardFile>,
@@ -133,13 +128,6 @@
                     },
                 )
             });
-=======
-    pub async fn register_shards(&self, new_shards: Vec<MDBShardFile>) -> Result<()> {
-        let mut current_lookup = self.shard_file_lookup.write().await;
-
-        for s in new_shards {
-            current_lookup.entry(s.shard_hash).or_insert(s);
->>>>>>> 07263db3
         }
 
         Ok(())
@@ -147,47 +135,7 @@
 
     pub async fn shard_is_registered(&self, shard_hash: &MerkleHash) -> bool {
         self.shard_file_lookup.read().await.contains_key(shard_hash)
-<<<<<<< HEAD
-=======
-    }
-
-    async fn query_all_shards<Ret, F>(&self, func: &mut F) -> Result<Option<(Ret, MerkleHash)>>
-    where
-        Ret: Send + Sync,
-        F: FnMut(&MDBShardInfo, &mut BufReader<std::fs::File>, &str) -> Result<Option<Ret>>,
-    {
-        // Need to hold the read lock until all the shards have been fully queried.
-        let current_shards = self.shard_file_lookup.read().await;
-
-        // TODO: make this parallel.  Doing so, at least with the futures::stream library,
-        // causes really weird Send / Sync errors.  BLEH.
-        for si in current_shards.values() {
-            let f = std::fs::File::open(&si.path).unwrap();
-            let mut reader = BufReader::with_capacity(2048, f);
-
-            if let Some(fi) = func(&si.shard, &mut reader, si.path.to_str().unwrap())? {
-                return Ok(Some((fi, si.shard_hash)));
-            }
-        }
-
-        Ok(None)
->>>>>>> 07263db3
-    }
-}
-
-#[allow(unused_parens)]
-fn load_shard_file<'a>(
-    sf: (&'a (MDBShardFile, Option<AtomicUsize>)),
-) -> (
-    &'a MDBShardFile,
-    &'a Option<AtomicUsize>,
-    BufReader<std::fs::File>,
-) {
-    let f = std::fs::File::open(&sf.0.path)
-        .with_context(|| format!("Opening file {:?}", sf.0.path))
-        .unwrap();
-    let reader = BufReader::with_capacity(2048, f);
-    (&sf.0, &sf.1, reader)
+    }
 }
 
 #[async_trait]
@@ -217,12 +165,16 @@
                 return Ok(Some((fi, None)));
             }
         }
-<<<<<<< HEAD
 
         let current_shards = self.shard_file_lookup.read().await;
 
         // Need to hold the read lock until all the shards have been fully queried.
-        for (sfi, dedup_counter_opt, mut reader) in current_shards.values().map(load_shard_file) {
+        for (sfi, dedup_counter_opt) in current_shards.values() {
+            let f = std::fs::File::open(&sfi.path)
+                .with_context(|| format!("Opening file {:?}", sfi.path))?;
+
+            let mut reader = BufReader::with_capacity(2048, f);
+
             if let Some(fi) = sfi
                 .shard
                 .get_file_reconstruction_info(&mut reader, file_hash)?
@@ -238,20 +190,6 @@
         }
 
         Ok(None)
-=======
-        let res = self
-            .query_all_shards(&mut |si, f, file_name| {
-                debug!("Querying for hash {file_hash:?} in {file_name:?}.");
-                si.get_file_reconstruction_info(f, file_hash)
-            })
-            .await?;
-
-        if let Some((fi, file_hash)) = res {
-            Ok(Some((fi, Some(file_hash))))
-        } else {
-            Ok(None)
-        }
->>>>>>> 07263db3
     }
 }
 
@@ -273,14 +211,18 @@
             }
         }
 
-<<<<<<< HEAD
         let current_shards = self.shard_file_lookup.read().await;
 
-        for (sfi, dedup_counter_opt, mut reader) in current_shards.values().map(load_shard_file) {
+        for (sfi, dedup_counter_opt) in current_shards.values() {
             debug!(
                 "Querying for hash {:?} in {:?}.",
                 &query_hashes[0], &sfi.path
             );
+
+            let f = std::fs::File::open(&sfi.path)
+                .with_context(|| format!("Opening file {:?}", sfi.path))?;
+
+            let mut reader = BufReader::with_capacity(2048, f);
 
             if let Some((count, fdse)) = sfi
                 .shard
@@ -294,19 +236,6 @@
         }
 
         Ok(None)
-=======
-        if let Some((si, _)) = self
-            .query_all_shards(&mut |si, f, file_name| {
-                debug!("Querying for hash {:?} in {file_name:?}.", &query_hashes[0]);
-                si.chunk_hash_dedup_query(f, query_hashes)
-            })
-            .await?
-        {
-            Ok(Some(si))
-        } else {
-            Ok(None)
-        }
->>>>>>> 07263db3
     }
 
     /// Add CAS info to the in-memory state.
