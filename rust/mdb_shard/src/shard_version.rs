--- conflicted
+++ resolved
@@ -6,13 +6,8 @@
 pub const MDB_SHARD_HEADER_VERSION: u64 = MDB_SHARD_VERSION;
 pub const MDB_SHARD_FOOTER_VERSION: u64 = MDB_SHARD_VERSION;
 
-<<<<<<< HEAD
 #[derive(PartialEq, Eq, PartialOrd, Ord, Copy, Clone, Debug, Default)]
 pub enum MDBShardVersion {
-=======
-#[derive(PartialEq, PartialOrd, Copy, Clone, Debug, Default)]
-pub enum ShardVersion {
->>>>>>> 8cc68097
     // Use MerkleMemDB
     V1 = 1,
     // Use MDBShardInfo
@@ -28,7 +23,7 @@
         match value {
             1 => Ok(Self::V1),
             2 => Ok(Self::V2),
-            _ => Err(MDBShardError::ShardVersionError(format!(
+            _ => Err(MDBShardError::MDBShardVersionError(format!(
                 "{} is not a valid version",
                 value
             ))),
@@ -40,17 +35,10 @@
     type Err = MDBShardError;
 
     fn from_str(s: &str) -> std::result::Result<Self, Self::Err> {
-<<<<<<< HEAD
-        let v = s
-            .parse::<u64>()
-            .map_err(|_| MDBShardError::ShardVersionError(s.to_string()))?;
+        let v = s.parse::<u64>().map_err(|_| {
+            MDBShardError::MDBShardVersionError(format!("{} is not a valid version", s))
+        })?;
         MDBShardVersion::try_from(v)
-=======
-        let v = s.parse::<u64>().map_err(|_| {
-            MDBShardError::ShardVersionError(format!("{} is not a valid version", s))
-        })?;
-        ShardVersion::try_from(v)
->>>>>>> 8cc68097
     }
 }
 
