use super::bbq_queries::*;
use super::rfile_object::FileContent;
use super::*;
use crate::atomic_commit_queries::*;
use anyhow::anyhow;

use cas::gitbaretools::{Action, JSONCommand};
use gitxetcore::command::CliOverrides;
use gitxetcore::config::remote_to_repo_info;
use gitxetcore::config::{ConfigGitPathOption, XetConfig};
use gitxetcore::constants::{GIT_NOTES_MERKLEDB_V1_REF_NAME, GIT_NOTES_MERKLEDB_V2_REF_NAME};
use gitxetcore::data_processing::*;
use gitxetcore::git_integration::*;
use gitxetcore::merkledb_plumb::*;
use gitxetcore::merkledb_shard_plumb::{
    create_new_mdb_shard_note, move_session_shards_to_local_cache, sync_session_shards_to_remote,
};
use gitxetcore::summaries_plumb::*;
use mdb_shard::merging::consolidate_shards_in_directory;
use mdb_shard::shard_file::MDB_SHARD_MIN_TARGET_SIZE;
use merkledb::MerkleMemDB;
use pointer_file::PointerFile;
use std::collections::{HashMap, HashSet};
use std::mem::take;
use std::path::{Path, PathBuf};
use std::sync::Arc;
<<<<<<< HEAD
=======
use tempdir::TempDir;
>>>>>>> 4e4a38a4
use tracing::{debug, error, info};
use url::Url;

/// Describes a single Xet Repo and manages the MerkleDB within
pub struct XetRepo {
    remote_base_url: Url,
    config: XetConfig,
    translator: Arc<PointerFileTranslator>,
    bbq_client: BbqClient,

    #[allow(dead_code)]
    shard_session_dir: TempDir,
}

enum NewFileSource {
    Oid(String),
    NewFile(Arc<XetWFileObject>),
}

struct XRWTMdbInfoV1 {
    oldmdb: MerkleMemDB,
}

struct XRWTMdbInfoV2 {}

enum XRWTMdbSwitch {
    MdbV1(XRWTMdbInfoV1),
    MdbV2(XRWTMdbInfoV2),
}

/// Describes a write transaction
pub struct XetRepoWriteTransaction {
    remote_base_url: Url,
    config: XetConfig,
    branch: String,
    oldsummaries: WholeRepoSummary,
    files: HashMap<String, NewFileSource>,
    delete_files: HashSet<String>,
    move_files: HashSet<(String, String)>,
    author_name: String,
    author_email: String,
    bbq_client: BbqClient,
    translator: Arc<PointerFileTranslator>,
    mdb: XRWTMdbSwitch,
}

impl XetRepo {
    /// Create a new local MerkleDB clone
    /// If no xet config is provided, one is automatically loaded from global
    /// environment.
    pub async fn new(
        config: Option<XetConfig>,
        overrides: Option<CliOverrides>,
        remote: &str,
        clone_rootpath: &Path,
        clone_dirname: &str,
    ) -> anyhow::Result<Self> {
        let config = if let Some(config) = config {
            config
        } else {
            XetConfig::new(None, None, ConfigGitPathOption::NoPath)?
        };

        let mut remote = remote.to_string();
        // we automatically append a ".git" so people can just copy the web url
        if (remote.starts_with("http://") || remote.starts_with("https://"))
            && !remote.ends_with(".git")
        {
            remote += ".git";
        }
        let config = config.switch_repo_info(remote_to_repo_info(&remote), overrides.clone())?;

        let remote = config.build_authenticated_remote_url(&remote);

        eprintln!("Initializing repository on first access");
        git_repo::GitRepo::clone(
            Some(&config),
            &[
                "--bare",
                "-c",
                // effectivey fetch both MDB v1 and v2 refs notes.
                "remote.origin.fetch=refs/notes/xet/merkledb*:refs/notes/xet/merkledb*",
                "-c",
                // append '*' so git doesn't report error when the reposalt
                // ref note doesn't exist i.e. in MDB v1.
                "remote.origin.fetch=refs/notes/xet/reposalt*:refs/notes/xet/reposalt*",
                &remote,
                clone_dirname,
            ],
            true,
            Some(&clone_rootpath.to_path_buf()),
            false,
            true,
        )?;
        eprintln!("Initialization complete");
        let mut path = clone_rootpath.to_path_buf();
        path.push(clone_dirname);
        XetRepo::open(Some(config), overrides, &path).await
    }

    /// open an existing local MerkleDB clone
    /// If no xet config is provided, one is automatically loaded from global
    /// environment.
    pub async fn open(
        config: Option<XetConfig>,
        overrides: Option<CliOverrides>,
        path: &Path,
    ) -> anyhow::Result<Self> {
        let mut config = if let Some(config) = config {
            config.switch_repo_path(
                ConfigGitPathOption::PathDiscover(path.to_path_buf()),
                overrides,
            )?
        } else {
            XetConfig::new(
                None,
                None,
                ConfigGitPathOption::PathDiscover(path.to_path_buf()),
            )?
        };
        // disable staging
        config.staging_path = None;
        let remotes = config.remote_repo_paths();
        if remotes.is_empty() {
            return Err(anyhow!("No remote defined"));
        }
        // we just pick the 1st remote
        let remote = remotes[0].clone();
        // associate auth and make a bbq base path
        let remote = config.build_authenticated_remote_url(&remote);
        let url = git_remote_to_base_url(&remote)?;
        if !path.exists() {
            return Err(anyhow!("path {path:?} does not exist"));
        }
<<<<<<< HEAD
=======

        let shard_session_dir =
            TempDir::new_in(path.join(config.merkledb_v2_session), "mdb_session")?;
        config.merkledb_v2_session = shard_session_dir.path().strip_prefix(path)?.to_path_buf();

>>>>>>> 4e4a38a4
        let translator = PointerFileTranslator::from_config(&config).await?;

        // TODO: make a PointerFileTranslator that does not stage
        let translator = Arc::new(translator);
        Ok(XetRepo {
            remote_base_url: url,
            config,
            translator,
            shard_session_dir,
            bbq_client: BbqClient::new(),
        })
    }

    /// Performs a git pull to fetch the latest merkledb from the remote git repo
    async fn pull(&self) -> anyhow::Result<()> {
        let repo = git_repo::GitRepo::open(self.config.clone())?;
        eprintln!("Synchronizing with remote");
        repo.sync_remote_to_notes_for_xetblob("origin")?;
        Ok(repo.sync_notes_to_dbs_for_xetblob().await?)
    }

    /// Synchronizes the local MerkleDB with the remote MerkleDB
    pub async fn reload_merkledb(&self) -> anyhow::Result<()> {
        self.pull().await?;
        self.translator.refresh().await?;
        Ok(())
    }

    /// Performs a file listing.
    pub async fn listdir(&self, branch: &str, path: &str) -> anyhow::Result<Vec<DirEntry>> {
        let body = self
            .bbq_client
            .perform_bbq_query(self.remote_base_url.clone(), branch, path)
            .await?;
        if let Ok(res) = serde_json::de::from_slice(&body) {
            Ok(res)
        } else {
            Err(anyhow!("Not a directory"))
        }
    }

    /// Opens a file a for read, returning a XetRFileObject
    /// which provides file read capability
    pub async fn open_for_read(
        &self,
        branch: &str,
        filename: &str,
    ) -> anyhow::Result<XetRFileObject> {
        let body = self
            .bbq_client
            .perform_bbq_query(self.remote_base_url.clone(), branch, filename)
            .await?;

        // check if its a pointer file
        let ptr_file = PointerFile::init_from_string(&String::from_utf8_lossy(&body), filename);
        let content = if ptr_file.is_valid() {
            // if I can't derive blocks, reload the merkledb
            let translator = self.translator.clone();
            let mut blocks = translator.derive_blocks(&ptr_file).await;

            // if I can't derive blocks, reload the merkledb
            if blocks.is_err() {
                self.reload_merkledb().await?;
                blocks = translator.derive_blocks(&ptr_file).await;
            }

            // if I still can't derive blocks, this is a problem.
            // print an error and just return the pointer file
            let translator = self.translator.clone();
            let ret = if translator.derive_blocks(&ptr_file).await.is_err() {
                error!("Unable to smudge file at {branch}/{filename}");
                FileContent::Bytes(body.to_vec())
            } else {
                let mini_smudger = translator
                    .make_mini_smudger(&PathBuf::default(), blocks.unwrap())
                    .await?;
                FileContent::Pointer((ptr_file, mini_smudger))
            };

            if let PFTRouter::V2(p) = &self.translator.pft {
                let new_shards = p.list_new_reconstruction_shards().await;
                if !new_shards.is_empty() {
                    info!("New shards from file reconstructions queries downloading.");
                    p.fetch_and_add_shards(new_shards).await?
                }
            }

            ret
        } else {
            FileContent::Bytes(body.to_vec())
        };

        Ok(XetRFileObject { content })
    }

    /// Begins a write transaction
    /// author_name and author_email are optional and default to what
    /// is in the config if not provided.
    /// If neither config or parameter is available, an error is thrown.
    pub async fn begin_write_transaction(
        &self,
        branch: &str,
        author_name: Option<&str>,
        author_email: Option<&str>,
    ) -> anyhow::Result<XetRepoWriteTransaction> {
        let author_name = if let Some(name) = author_name {
            name.to_string()
        } else if let Some(name) = self.config.user.name.clone() {
            name
        } else {
            "".to_string()
        };

        let author_email = if let Some(email) = author_email {
            email.to_string()
        } else if let Some(email) = self.config.user.email.clone() {
            email
        } else {
            "".to_string()
        };
        // just check quickly that the branch exists
        let _ = self
            .bbq_client
            .perform_bbq_query(self.remote_base_url.clone(), branch, "")
            .await
            .map_err(|_| anyhow::anyhow!("Branch does not exist"));

        let translator = Arc::new(PointerFileTranslator::from_config(&self.config).await?);
        let oldsummaries = translator.get_summarydb().lock().await.clone();

        let mdb = match &translator.pft {
            PFTRouter::V1(ref p) => XRWTMdbSwitch::MdbV1(XRWTMdbInfoV1 {
                oldmdb: p.mdb.lock().await.clone(),
            }),
            PFTRouter::V2(_) => XRWTMdbSwitch::MdbV2(XRWTMdbInfoV2 {}),
        };

        // we make a new translator
        Ok(XetRepoWriteTransaction {
            remote_base_url: self.remote_base_url.clone(),
            config: self.config.clone(),
            branch: branch.to_string(),
            oldsummaries,
            files: HashMap::new(),
            delete_files: HashSet::new(),
            move_files: HashSet::new(),
            author_name,
            author_email,
            bbq_client: self.bbq_client.clone(),
            mdb,
            translator,
        })
    }
}

impl XetRepoWriteTransaction {
    /// Opens a file a for write, returning a XetWFileObject
    /// which provides file write capability
    pub async fn open_for_write(&mut self, filename: &str) -> anyhow::Result<Arc<XetWFileObject>> {
        let ret = Arc::new(XetWFileObject::new(filename, self.translator.clone()));
        self.files
            .insert(filename.to_string(), NewFileSource::NewFile(ret.clone()));
        Ok(ret)
    }

    /// Current tracked transaction size
    pub async fn transaction_size(&self) -> usize {
        self.files.len() + self.delete_files.len() + self.move_files.len()
    }

    /// copies a file from src_branch/src_path to the target_ath
    pub async fn copy(
        &mut self,
        src_branch: &str,
        src_path: &str,
        target_path: &str,
    ) -> anyhow::Result<()> {
        let stat = self
            .bbq_client
            .perform_stat_query(self.remote_base_url.clone(), src_branch, src_path)
            .await?;
        if stat.is_none() {
            return Err(anyhow!("Source file {src_path} not found"));
        }
        let ent: DirEntry = serde_json::de::from_slice(&stat.unwrap())?;
        self.files
            .insert(target_path.to_string(), NewFileSource::Oid(ent.git_hash));
        Ok(())
    }

    /// deletes a file at a location
    pub async fn delete(&mut self, filename: &str) -> anyhow::Result<()> {
        let _ = self.delete_files.insert(filename.to_string());
        Ok(())
    }

    /// deletes a file at a location
    pub async fn mv(&mut self, src_path: &str, dest_path: &str) -> anyhow::Result<()> {
        let stat = self
            .bbq_client
            .perform_stat_query(self.remote_base_url.clone(), &self.branch, src_path)
            .await?;
        if stat.is_none() {
            return Err(anyhow!("Source file {src_path} not found"));
        }
        let _ = self
            .move_files
            .insert((src_path.to_string(), dest_path.to_string()));
        Ok(())
    }

    /// Cleanly cancels a transaction
    pub async fn cancel(self) -> anyhow::Result<()> {
        for i in self.files.iter() {
            if let NewFileSource::NewFile(ref f) = i.1 {
                f.close().await?;
            }
        }
        self.translator.finalize_cleaning().await?;
        Ok(())
    }

    /// Commits all files. All open files are forced to close.
    /// author_name and author_email are optional and default to whatever
    /// is in the config if not provided.
    /// If neither config or parameter is available, an error is thrown.
    pub async fn commit(mut self, commit_message: &str) -> anyhow::Result<()> {
        for i in self.files.iter() {
            if let NewFileSource::NewFile(ref f) = i.1 {
                f.close().await?;
            }
        }
        self.translator.finalize_cleaning().await?;

        // we have 3 commits to build
        // 1. The merkledb commits
        // 2. The summarydb commits.
        // 3. The main git commit
        let author_name = self.author_name.clone();
        let author_email = self.author_email.clone();

        self.commit_mdb(&author_name, &author_email, commit_message)
            .await?;

        self.commit_summarydb(&author_name, &author_email, commit_message)
            .await?;

        self.commit_git_objects(&author_name, &author_email, commit_message)
            .await?;
        Ok(())
    }

    async fn commit_mdb(
        &mut self,
        author_name: &str,
        author_email: &str,
        commit_message: &str,
    ) -> Result<(), anyhow::Error> {
        let (newmdbnote, note_ref) = match &mut self.mdb {
            XRWTMdbSwitch::MdbV1(ref mut mdb_info) => {
                debug!("commit_mdb: beginning MDB V1 commit, msg={commit_message}");
                let oldmdb = take(&mut mdb_info.oldmdb);

                let newmdb = match &self.translator.pft {
                    PFTRouter::V1(ref p) => p.mdb.lock().await,
                    PFTRouter::V2(_) => {
                        panic!("Programming error; bad V1/V2 state mismatch.")
                    }
                };

                let mut diffdb = MerkleMemDB::default();
                diffdb.difference(&newmdb, &oldmdb);

                drop(newmdb);
                if diffdb.node_iterator().count() == 1 {
                    debug!("commit_mdb: No difference in db; skipping.");
                    // nothing to commit
                    // the empty DB always has a size of 1
                    return Ok(());
                }
                mdb_info.oldmdb = MerkleMemDB::default();
                (
                    encode_db_to_note(&self.config, diffdb).await?,
<<<<<<< HEAD
                    "refs/notes/xet/merkledb".to_string(),
=======
                    GIT_NOTES_MERKLEDB_V1_REF_NAME.to_string(),
>>>>>>> 4e4a38a4
                )
            }
            XRWTMdbSwitch::MdbV2(_) => {
                let session_dir = &self.config.merkledb_v2_session;
                debug!("commit_mdb: beginning MDB V2 commit, msg={commit_message}, session_dir = {session_dir:?}");

                let merged_shards =
                    consolidate_shards_in_directory(session_dir, MDB_SHARD_MIN_TARGET_SIZE)?;

                if merged_shards.is_empty() {
                    debug!("commit_mdb: No new shards; skipping.");
                    return Ok(());
                }

                sync_session_shards_to_remote(&self.config, merged_shards).await?;

                let Some(newmdbnote) = create_new_mdb_shard_note(session_dir)? else { return Ok(()); };

<<<<<<< HEAD
                (newmdbnote, "refs/notes/xet/merkledbv2".to_string())
=======
                (newmdbnote, GIT_NOTES_MERKLEDB_V2_REF_NAME.to_string())
>>>>>>> 4e4a38a4
            }
        };

        let newmdbnote = base64::encode(newmdbnote);

        debug!("commit_mdb: Writing notes to {note_ref}.");

        let odb = git2::Odb::new()?;
        // 1000 is just an arbitrary priority number with no significance
        // see https://docs.rs/git2/latest/git2/struct.Odb.html#method.add_new_mempack_backend
        odb.add_new_mempack_backend(1000)?;
        let oid = odb.write(git2::ObjectType::Blob, newmdbnote.as_bytes())?;
        let oidstr = oid.to_string();
        let mdbaction = Action {
            action: "upsert".to_string(),
            file_path: oidstr.to_string(),
            previous_path: String::new(),
            execute_filemode: false,
            content: newmdbnote,
        };
        let mdbcommand = JSONCommand {
            author_name: author_name.to_string(),
            author_email: author_email.to_string(),
            branch: note_ref,
            commit_message: commit_message.to_string(),
            actions: vec![mdbaction],
            create_ref: true,
        };
        let mdb_commit_command = serde_json::to_string(&mdbcommand)
            .map_err(|_| anyhow!("Unexpected serialization error for {:?}", mdbcommand))?;

        perform_atomic_commit_query(self.remote_base_url.clone(), &mdb_commit_command).await?;

        // Now perform cleanup since we know the atomic commit above succeeded
        if let XRWTMdbSwitch::MdbV2(_) = self.mdb {
            debug!(
                "commit_mdb: MDBV2: Moving shards to cache dir {:?}.",
                &self.config.merkledb_v2_cache,
            );
            move_session_shards_to_local_cache(
                &self.config.merkledb_v2_session,
                &self.config.merkledb_v2_cache,
            )
            .await?;
        }
        debug!("commit_mdb: finished.");

        Ok(())
    }
    async fn commit_summarydb(
        &mut self,
        author_name: &str,
        author_email: &str,
        commit_message: &str,
    ) -> Result<(), anyhow::Error> {
        debug!("commit_summarydb: computing difference.");

        let diffsummarydb;
        {
            let current_summarydb_ref = self.translator.get_summarydb();
            let current_summarydb = current_summarydb_ref.lock().await;

            diffsummarydb = whole_repo_summary_difference(&current_summarydb, &self.oldsummaries);

            if diffsummarydb.is_empty() {
                debug!("commit_summarydb: No new file summary information.");
                // nothing to commit
                return Ok(());
            }

            drop(current_summarydb);
        }

        self.oldsummaries = self.translator.get_summarydb().lock().await.clone();

        let newsummarynote = encode_summary_db_to_note(&diffsummarydb)?;
        drop(diffsummarydb);
        let newsummarynote = base64::encode(newsummarynote);
        let odb = git2::Odb::new()?;
        // 1000 is just an arbitrary priority number with no significance
        // see https://docs.rs/git2/latest/git2/struct.Odb.html#method.add_new_mempack_backend
        odb.add_new_mempack_backend(1000)?;
        let oid = odb.write(git2::ObjectType::Blob, newsummarynote.as_bytes())?;
        let oidstr = oid.to_string();
        let summaryaction = Action {
            action: "upsert".to_string(),
            file_path: oidstr.to_string(),
            previous_path: String::new(),
            execute_filemode: false,
            content: newsummarynote,
        };
        let summary_command = JSONCommand {
            author_name: author_name.to_string(),
            author_email: author_email.to_string(),
            branch: "refs/notes/xet/summaries".to_string(),
            commit_message: commit_message.to_string(),
            actions: vec![summaryaction],
            create_ref: true,
        };
        let summary_commit_command = serde_json::to_string(&summary_command)
            .map_err(|_| anyhow!("Unexpected serialization error for {:?}", summary_command))?;
        perform_atomic_commit_query(self.remote_base_url.clone(), &summary_commit_command).await?;
        Ok(())
    }

    async fn commit_git_objects(
        &mut self,
        author_name: &str,
        author_email: &str,
        commit_message: &str,
    ) -> Result<(), anyhow::Error> {
        let mut actions: Vec<Action> = Vec::new();
        for i in self.delete_files.iter() {
            let action = Action {
                action: "delete".to_string(),
                file_path: i.clone(),
                previous_path: String::new(),
                execute_filemode: false,
                content: String::new(),
            };
            actions.push(action);
        }
        for i in self.files.iter() {
            match i.1 {
                NewFileSource::Oid(oid) => {
                    let action = Action {
                        action: "upsert".to_string(),
                        file_path: i.0.clone(),
                        previous_path: oid.clone(),
                        execute_filemode: false,
                        content: String::new(),
                    };
                    actions.push(action);
                }
                NewFileSource::NewFile(ref f) => {
                    if let Some(contents) = f.closed_state().await {
                        let action = Action {
                            action: "upsert".to_string(),
                            file_path: i.0.clone(),
                            previous_path: String::new(),
                            execute_filemode: false,
                            content: contents.iter().map(|b| *b as char).collect::<String>(),
                        };
                        actions.push(action);
                    }
                }
            }
        }
        for i in self.move_files.iter() {
            let action = Action {
                action: "move".to_string(),
                file_path: i.1.clone(),
                previous_path: i.0.clone(),
                execute_filemode: false,
                content: String::new(),
            };
            actions.push(action);
        }
        let command = JSONCommand {
            author_name: author_name.to_string(),
            author_email: author_email.to_string(),
            branch: self.branch.clone(),
            commit_message: commit_message.to_string(),
            actions,
            create_ref: false,
        };
        let git_object_commit_command = serde_json::to_string(&command)
            .map_err(|_| anyhow!("Unexpected serialization error for {:?}", command))?;
        info!("{git_object_commit_command}");
        perform_atomic_commit_query(self.remote_base_url.clone(), &git_object_commit_command)
            .await?;
        Ok(())
    }
}<|MERGE_RESOLUTION|>--- conflicted
+++ resolved
@@ -24,10 +24,7 @@
 use std::mem::take;
 use std::path::{Path, PathBuf};
 use std::sync::Arc;
-<<<<<<< HEAD
-=======
 use tempdir::TempDir;
->>>>>>> 4e4a38a4
 use tracing::{debug, error, info};
 use url::Url;
 
@@ -162,14 +159,11 @@
         if !path.exists() {
             return Err(anyhow!("path {path:?} does not exist"));
         }
-<<<<<<< HEAD
-=======
 
         let shard_session_dir =
             TempDir::new_in(path.join(config.merkledb_v2_session), "mdb_session")?;
         config.merkledb_v2_session = shard_session_dir.path().strip_prefix(path)?.to_path_buf();
 
->>>>>>> 4e4a38a4
         let translator = PointerFileTranslator::from_config(&config).await?;
 
         // TODO: make a PointerFileTranslator that does not stage
@@ -453,11 +447,7 @@
                 mdb_info.oldmdb = MerkleMemDB::default();
                 (
                     encode_db_to_note(&self.config, diffdb).await?,
-<<<<<<< HEAD
-                    "refs/notes/xet/merkledb".to_string(),
-=======
                     GIT_NOTES_MERKLEDB_V1_REF_NAME.to_string(),
->>>>>>> 4e4a38a4
                 )
             }
             XRWTMdbSwitch::MdbV2(_) => {
@@ -476,11 +466,7 @@
 
                 let Some(newmdbnote) = create_new_mdb_shard_note(session_dir)? else { return Ok(()); };
 
-<<<<<<< HEAD
-                (newmdbnote, "refs/notes/xet/merkledbv2".to_string())
-=======
                 (newmdbnote, GIT_NOTES_MERKLEDB_V2_REF_NAME.to_string())
->>>>>>> 4e4a38a4
             }
         };
 
