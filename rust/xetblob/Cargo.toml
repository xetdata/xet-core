--- conflicted
+++ resolved
@@ -15,35 +15,5 @@
 clap = { version = "3.1.6", features = ["derive"] }
 anyhow = "1"
 url = "2.3"
-<<<<<<< HEAD
-tracing = "0.1.*"
-tokio = { version = "1", features = ["full"] }
-serde = {version = "1.0.142", features = ["derive"] }
-serde_json = "1.0.83"
-dirs = "4.0.0"
-blake3 = "1.0.0"
-clap = { version = "3.1.6", features = ["derive"] }
-tabled = "0.12.0"
-merkledb = { path = "../merkledb" }
-async-trait = "0.1.53"
-git2 = { git = "https://github.com/xetdata/git2-rs" }
-base64 = "0.13.0"
-retry_strategy = { path = "../retry_strategy" }
-merklehash = {path = "../merklehash"}
-utils = {path = "../utils"}
-tempdir = "0.3.7"
-parutils = {path = "../parutils"}
-shellexpand = "1.0.0"
-
-
-# use embedded webpki root certs for MacOS as native certs take a very long time
-# to load, which affects startup time significantly
-[target.'cfg(macos)'.dependencies]
-reqwest = {version = "0.11.4", features = ["json", "webpki-roots"]}
-
-[target.'cfg(not(macos))'.dependencies]
-reqwest = {version = "0.11.4", features = ["json"]}
-=======
 tokio = { version = "1.36", features = ["full"] }
-tabled = "0.12.0"
->>>>>>> 2167e4f2
+tabled = "0.12.0"