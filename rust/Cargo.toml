--- conflicted
+++ resolved
@@ -28,13 +28,6 @@
     "chunkpipe",
     "file_utils",
 ]
-<<<<<<< HEAD
-
-[pofile.debug]
-opt-level = 0
-debug = 1
-=======
->>>>>>> 6914d868
 
 [profile.release]
 opt-level = 3
