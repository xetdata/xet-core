[workspace]

resolver = "2"

members = [
    "libmagic",
    "cache",
    "common_constants",
    "merklehash",
    "merkledb",
    "mdb_shard",
    "pointer_file",
    "retry_strategy",
    "gitxetcore",
    "gitxet",
    "data_analysis",
    "parutils",
    "prometheus_dict_encoder",
    "shard_client",
    "progress_reporting",
    "cas_client",
    "xet_error",
    "xet_config",
    "xetblob",
    "lazy",
    "error_printer",
<<<<<<< HEAD
    "tableau_summary"
]
=======
]


[profile.release]
opt-level = 3
lto = true
debug = 1

[profile.opt-test]
inherits = "dev"
opt-level = 1
debug = 1
>>>>>>> c7ce880e
<|MERGE_RESOLUTION|>--- conflicted
+++ resolved
@@ -24,10 +24,7 @@
     "xetblob",
     "lazy",
     "error_printer",
-<<<<<<< HEAD
     "tableau_summary"
-]
-=======
 ]
 
 
@@ -39,5 +36,4 @@
 [profile.opt-test]
 inherits = "dev"
 opt-level = 1
-debug = 1
->>>>>>> c7ce880e
+debug = 1